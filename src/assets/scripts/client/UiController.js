--- conflicted
+++ resolved
@@ -14,7 +14,6 @@
 import { INVALID_NUMBER } from './constants/globalConstants';
 import { SELECTORS } from './constants/selectors';
 import { STORAGE_KEY } from './constants/storageKeys';
-<<<<<<< HEAD
 
 /**
  * Value by which the current zoom level is either increased/decreased
@@ -24,8 +23,6 @@
  * @final
  */
 const ZOOM_INCREMENT = 0.9;
-=======
->>>>>>> 542b1232
 
 /**
  * @property UI_SETTINGS_MODAL_TEMPLATE
