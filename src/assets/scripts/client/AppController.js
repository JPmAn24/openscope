--- conflicted
+++ resolved
@@ -150,11 +150,7 @@
 
         this.spawnPatternCollection = new SpawnPatternCollection(initialAirportData, this.navigationLibrary);
         this.spawnScheduler = new SpawnScheduler(this.spawnPatternCollection, this.aircraftController);
-<<<<<<< HEAD
-        this.canvasController = new CanvasController(this.$element, this.aircraftController, this.navigationLibrary);
-=======
-        this.canvasController = new CanvasController(this.$element, this.navigationLibrary, this.scopeModel);
->>>>>>> 542b1232
+        this.canvasController = new CanvasController(this.$element, this.aircraftController, this.navigationLibrary, this.scopeModel);
         this.tutorialView = new TutorialView(this.$element);
         this.aircraftCommander = new AircraftCommander(this.navigationLibrary, this.aircraftController.onRequestToChangeTransponderCode);
         this.inputController = new InputController(this.$element, this.aircraftCommander, this.aircraftController, this.scopeModel, this.tutorialView);
