import _isNil from 'lodash/isNil';
import BaseModel from '../../base/BaseModel';
import FixCollection from '../Fix/FixCollection';
import RouteModel from '../Route/RouteModel';
import WaypointModel from '../../aircraft/FlightManagementSystem/WaypointModel';
import {
    INVALID_INDEX,
    INVALID_NUMBER
} from '../../constants/globalConstants';
import {
    FLY_OVER_WAYPOINT_PREFIX,
    VECTOR_WAYPOINT_PREFIX
} from '../../constants/navigation/routeConstants';
import {
    ABOVE_SYMBOL,
    ALTITUDE_RESTRICTION_PREFIX,
    BELOW_SYMBOL,
    DECIMAL_RADIX,
    FL_TO_THOUSANDS_MULTIPLIER,
    NAME_INDEX,
    RESTRICTION_INDEX,
    RESTRICTION_SEPARATOR,
    SPEED_RESTRICTION_PREFIX
} from '../../constants/navigation/waypointConstants';

/**
 * A route waypoint describes a `fixName` and any altitude or speed restrictions for that fix.
 *
 * @class StandardRouteWaypointModel
 * @extends BaseModel
 */
export default class StandardRouteWaypointModel extends BaseModel {
    /**
     * Expects `routeWaypoint` to be in one of these forms:
     * - ["FRAWG", "A80+|S210+"]
     * - ["FRAWG", "A80-|S210"]
     * - ["FRAWG", "A80"]
     * - ["FRAWG", "S210"]
     * - "FRAWG"
     *
     * @constructor
     * @param routeWaypoint {array|string}
     */
    constructor(routeWaypoint) {
        super();

        if (typeof routeWaypoint === 'undefined') {
            return this;
        }

        /**
         * Maximum altitude at which to cross this waypoint
<<<<<<< HEAD
         *
         * @for StandardRouteWaypointModel
         * @property altitudeMaximum
         * @type {number}
         */
        this.altitudeMaximum = -1;

        /**
         * Minimum altitude at which to cross this waypoint
         *
         * @for StandardRouteWaypointModel
         * @property altitudeMinimum
         * @type {number}
         */
        this.altitudeMinimum = -1;

        /**
         * Distance in nm from the previous waypoint.
         *
         * This property is set exterally by the `StandardRouteModel` and used only when called via
         * `ArrivalBase.preSpawn()`.
         *
         * This value is mutable and is not intended to be re-used after its initial use.
         *
         * @property distanceFromPreviousWaypoint
         * @type {number}
         * @default -1
         */
        this.distanceFromPreviousWaypoint = -1;

        /**
         * Name of the fix
=======
>>>>>>> c3fe8405
         *
         * @for StandardRouteWaypointModel
         * @property altitudeMaximum
         * @type {number}
         * @default INVALID_NUMBER
         */
        this.altitudeMaximum = INVALID_NUMBER;

        /**
<<<<<<< HEAD
         * Name of the previous `StandardWaypointModel` object in a route
         *
         * This property is set exterally by the `StandardRouteModel` and used only when called via
         * `ArrivalBase.preSpawn()`.
         *
         * This value is mutable and is not intended to be re-used after its initial use.
         *
         * @property previousStandardWaypointName
         * @type {string}
         * @default ''
         */
        this.previousStandardWaypointName = '';

        /**
         * Maximum speed at which to cross this waypoint
         *
         * @for StandardRouteWaypointModel
         * @property speedMaximum
         * @type {number}
         */
        this.speedMaximum = -1;

        /**
         * Minimum speed at which to cross this waypoint
         *
         * @for StandardRouteWaypointModel
         * @property speedMinimum
         * @type {number}
         */
        this.speedMinimum = -1;
=======
         * Minimum altitude at which to cross this waypoint
         *
         * @for StandardRouteWaypointModel
         * @property altitudeMinimum
         * @type {number}
         * @default INVALID_NUMBER
         */
        this.altitudeMinimum = INVALID_NUMBER;

        /**
         * Distance in nm from the previous waypoint.
         *
         * This property is set exterally by the `StandardRouteModel` and used only when called via
         * `ArrivalBase.preSpawn()`.
         *
         * This value is mutable and is not intended to be re-used after its initial use.
         *
         * @for StandardRouteWaypointModel
         * @property distanceFromPreviousWaypoint
         * @type {number}
         * @default INVALID_NUMBER
         */
        this.distanceFromPreviousWaypoint = INVALID_NUMBER;
>>>>>>> c3fe8405

        /**
         * Name of the fix
         *
         * @for StandardRouteWaypointModel
         * @property name
         * @type {string}
         * @default ''
         */
        this.name = '';

        /**
<<<<<<< HEAD
=======
         * Name of the previous `StandardWaypointModel` object in a route
         *
         * This property is set exterally by the `StandardRouteModel` and used only when called via
         * `ArrivalBase.preSpawn()`.
         *
         * This value is mutable and is not intended to be re-used after its initial use.
         *
         * @for StandardRouteWaypointModel
         * @property previousStandardWaypointName
         * @type {string}
         * @default ''
         */
        this.previousStandardWaypointName = '';

        /**
         * Maximum speed at which to cross this waypoint
         *
         * @for StandardRouteWaypointModel
         * @property speedMaximum
         * @type {number}
         * @default INVALID_NUMBER
         */
        this.speedMaximum = INVALID_NUMBER;

        /**
         * Minimum speed at which to cross this waypoint
         *
         * @for StandardRouteWaypointModel
         * @property speedMinimum
         * @type {number}
         * @default INVALID_NUMBER
         */
        this.speedMinimum = INVALID_NUMBER;

        /**
         * Flag used to determine if the waypoint must be flown over before the
         * aircraft may proceed to the next fix on their route.
         *
         * @for StandardRouteWaypointModel
         * @property _isFlyOverWaypoint
         * @type {boolean}
         * @default false
         */
        this._isFlyOverWaypoint = false;

        /**
>>>>>>> c3fe8405
         * Positon information for the current waypoint
         *
         * Specific bits of this property are exposed via public getters.
         * This property should never be modified by an exteral method.
         *
         * @for StandardRouteWaypointModel
         * @property _positionModel
         * @type {StaticPositionModel}
         * @default null
         * @private
         */
        this._positionModel = null;

        /**
         * Any restrictions for a given fix
         *
         * ex:
         * - "A100+|A150-|S210+|S250-"
         * - "A80+|S210"
         * - "A80-"
         * - "S230"
         *
         * using null here to match current api, if restrictions dont exist for a given waypoint
         * the consumers are expecting this to be null.
         *
<<<<<<< HEAD
=======
         * @for StandardRouteWaypointModel
>>>>>>> c3fe8405
         * @property _restrictions
         * @type {string|null}
         * @default null
         * @private
         */
        this._restrictions = null;

        return this._init(routeWaypoint)
                   .clonePositionFromFix();
    }

    /**
     * Return this waypoint's `gps` position property
     *
     * @property gps
     * @return {array}
     */
    get gps() {
        return this._positionModel.gps;
    }

    /**
     * Return this waypoint's `gpsXY` position property
     *
     * @property gps
     * @return {array}
     */
    get gpsXY() {
        return this._positionModel.gpsXY;
    }

    /**
     * This will return a normalized fix in the shape of `[FIXNAME, FIX_RESTRICTIONS]`.
     *
     * Fixes without restrictions are brought in to the application as a single string, however, all
     * fixes are consumed as an array. `_restrictions` are initialized as null, thus if there are
     * no restrictions for a fix this getter will return `[FIXNAME, null]`
     *
     * @for StandardRouteWaypointModel
     * @property fix
     * @return {array}
     */
    get fix() {
        return [this.name, this._restrictions];
    }

    /**
     * Return whether this is a vector waypoint
     *
     * @for StandardRouteWaypointModel
     * @property isVector
     * @type {boolean}
     */
    get isVector() {
        return this._isVector;
    }

    /**
     * Provide read-only public access to this._positionModel
     *
     * @for SpawnPatternModel
     * @property positionModel
     * @type {StaticPositionModel}
     */
    get positionModel() {
        return this._positionModel;
    }

    /**
     * Fascade to access relative position
     *
     * @for StandardRouteWaypointModel
     * @property relativePosition
     * @type {array<number>} [kilometersNorth, kilometersEast]
     */
    get relativePosition() {
        return this._positionModel.relativePosition;
    }

    /**
     * Lifecycle method. Should be run only once on instantiation.
     *
     * @for StandardRouteWaypointModel
     * @method _init
     * @param routeWaypoint {array|string}
     * @chainable
     * @private
     */
    _init(routeWaypoint) {
        // if we receive a string, this fix doesnt have any restrictions so we only need to set `name`
        if (typeof routeWaypoint === 'string') {
            this.name = routeWaypoint.replace(FLY_OVER_WAYPOINT_PREFIX, '');
            this._isVector = routeWaypoint.indexOf(VECTOR_WAYPOINT_PREFIX) !== INVALID_INDEX;
            this._isFlyOverWaypoint = routeWaypoint.indexOf(FLY_OVER_WAYPOINT_PREFIX) !== INVALID_INDEX;

            return this;
        }

        this.name = routeWaypoint[NAME_INDEX].replace(FLY_OVER_WAYPOINT_PREFIX, '');
        this._isVector = routeWaypoint[NAME_INDEX].indexOf(VECTOR_WAYPOINT_PREFIX) !== INVALID_INDEX;
        this._isFlyOverWaypoint = routeWaypoint[NAME_INDEX].indexOf(FLY_OVER_WAYPOINT_PREFIX) !== INVALID_INDEX;

        // temporary property. should end up as a getter that wraps private methods
        this._restrictions = routeWaypoint[RESTRICTION_INDEX];

        this._applyRestrictions(routeWaypoint[RESTRICTION_INDEX]);

        return this;
    }

    /**
     * reset the current model instance
     *
     * @for StandardRouteWaypointModel
     * @method reset
     */
    reset() {
        this.name = '';
        this._restrictions = null;
        this._altitude = INVALID_NUMBER;
        this._altitudeConstraint = '';
        this._speed = INVALID_NUMBER;
        this._speedConstraint = '';

        return this;
    }

    // TODO: why do we need to clone?
    // TODO ClonePoisitonFromFix -> clonePositionFromFix
    /**
     * Find the matching fix from the `FixCollection` and clone its `StaticPositionModel` this `_positionModel`
     *
     * @for StandardRouteWaypointModel
     * @method clonePositionFromFix
     * @param fixCollection {FixCollection}
     * @return {StandardRouteWaypointModel}
     * @private
     * @chainable
     */
    clonePositionFromFix() {
        const isFlyOverWaypoint = RouteModel.isFlyOverRouteString(this.name);
        const isHoldWaypoint = RouteModel.isHoldRouteString(this.name);
        const isVectorWaypoint = RouteModel.isVectorRouteString(this.name);

        if (isVectorWaypoint) {
            return;
        }

        let name = this.name;

        if (isFlyOverWaypoint || isHoldWaypoint) {
            // remove prefixing character (`@BIKKR` --> `BIKKR`)
            name = this.name.substr(1);
        }

        const fixModel = FixCollection.findFixByName(name);

        if (!fixModel) {
            // TODO: This console warn should be done elsewehere, so a single console
            // message can inform the airport designer of all missing fixes at once.
            console.warn(`The following fix was not found in the list of fixes for this Airport: ${this.name}`);

            return this;
        }

        this._positionModel = fixModel.clonePosition();

        return this;
    }

    /**
     * Build a new `WaypointModel` from the current instance.
     *
     * This method provides a way to create a `WaypointModel` with the current
     * properties of a `StandardRouteWaypointModel` instance.
     *
     * This is used by `LegModel` when building a flight plan from a `routeString`. A `procedureRouteString`
     * will result in finding a list of `StandardRouteWaypointModel`s. From those `StandardRouteWaypointModel`
     * we need to be able to create `WaypointModel`s that the Fms can consume.
     *
     * There is a method of the same name in the `FixModel` that does this same thing
     * but will be used only for `directRouteStrings`.
     *
     * @for StandardRouteWaypointModel
     * @method toWaypointModel
     * @return {WaypointModel}
     */
    toWaypointModel() {
        const waypointProps = {
            altitudeMaximum: this.altitudeMaximum,
            altitudeMinimum: this.altitudeMinimum,
            isFlyOverWaypoint: this._isFlyOverWaypoint,
            isVector: this._isVector,
            name: this.name,
            positionModel: this.positionModel,
            speedMaximum: this.speedMaximum,
            speedMinimum: this.speedMinimum
        };

        return new WaypointModel(waypointProps);
    }

    /**
     * Parse any waypoint restrictions
     *
     * Parse a single string into:
     * - `this._altitudeMinimum`, in feet
     * - `this._altitudeMaximum`, in feet
     * - `this._speedMinimum`, in knots
     * - `this._speedMaximum`, in knots
     *
     * Exapmles:
     * - "A80+|S210"
     * - "A80-|S210"
     * - "A80+|A100-"
     * - "A80+|A100-|S210+|S250-"
     * - "A80"
     * - "S210"
     *
     * @for StandardRouteWaypointModel
     * @method _applyRestrictions
     * @param waypointRestrictions {string}
     * @private
     */
    _applyRestrictions(waypointRestrictions) {
        if (_isNil(waypointRestrictions)) {
            return;
        }

        const restrictionPieces = waypointRestrictions.split(RESTRICTION_SEPARATOR);

        for (let i = 0; i < restrictionPieces.length; i++) {
            const restriction = restrictionPieces[i];

            // looking at the first letter of a restrictionPiece here.
            if (restriction[0] === ALTITUDE_RESTRICTION_PREFIX) {
                this._setAltitudeRestriction(restriction.substr(1));
            } else if (restriction[0] === SPEED_RESTRICTION_PREFIX) {
                this._setSpeedRestriction(restriction.substr(1));
            }
        }
    }

    /**
     * @for StandardRouteWaypointModel
     * @method _setAltitudeRestriction
     * @param altitudeRestriction {string}
     * @private
     */
    _setAltitudeRestriction(altitudeRestriction) {
        const altitude = parseInt(altitudeRestriction, DECIMAL_RADIX) * FL_TO_THOUSANDS_MULTIPLIER;

<<<<<<< HEAD
        if (altitudeRestriction.indexOf(ABOVE_SYMBOL) !== -1) {
            this.altitudeMinimum = altitude;

            return;
        } else if (altitudeRestriction.indexOf(BELOW_SYMBOL) !== -1) {
=======
        if (altitudeRestriction.indexOf(ABOVE_SYMBOL) !== INVALID_INDEX) {
            this.altitudeMinimum = altitude;

            return;
        } else if (altitudeRestriction.indexOf(BELOW_SYMBOL) !== INVALID_INDEX) {
>>>>>>> c3fe8405
            this.altitudeMaximum = altitude;

            return;
        }

        this.altitudeMaximum = altitude;
        this.altitudeMinimum = altitude;
    }

    /**
     * @for StandardRouteWaypointModel
     * @method _setSpeedRestriction
     * @param speedRestriction {string}
     * @private
     */
    _setSpeedRestriction(speedRestriction) {
        const speed = parseInt(speedRestriction, DECIMAL_RADIX);

<<<<<<< HEAD
        if (speedRestriction.indexOf(ABOVE_SYMBOL) !== -1) {
            this.speedMinimum = speed;

            return;
        } else if (speedRestriction.indexOf(BELOW_SYMBOL) !== -1) {
=======
        if (speedRestriction.indexOf(ABOVE_SYMBOL) !== INVALID_INDEX) {
            this.speedMinimum = speed;

            return;
        } else if (speedRestriction.indexOf(BELOW_SYMBOL) !== INVALID_INDEX) {
>>>>>>> c3fe8405
            this.speedMaximum = speed;

            return;
        }

        this.speedMaximum = speed;
        this.speedMinimum = speed;
    }
}<|MERGE_RESOLUTION|>--- conflicted
+++ resolved
@@ -50,41 +50,6 @@
 
         /**
          * Maximum altitude at which to cross this waypoint
-<<<<<<< HEAD
-         *
-         * @for StandardRouteWaypointModel
-         * @property altitudeMaximum
-         * @type {number}
-         */
-        this.altitudeMaximum = -1;
-
-        /**
-         * Minimum altitude at which to cross this waypoint
-         *
-         * @for StandardRouteWaypointModel
-         * @property altitudeMinimum
-         * @type {number}
-         */
-        this.altitudeMinimum = -1;
-
-        /**
-         * Distance in nm from the previous waypoint.
-         *
-         * This property is set exterally by the `StandardRouteModel` and used only when called via
-         * `ArrivalBase.preSpawn()`.
-         *
-         * This value is mutable and is not intended to be re-used after its initial use.
-         *
-         * @property distanceFromPreviousWaypoint
-         * @type {number}
-         * @default -1
-         */
-        this.distanceFromPreviousWaypoint = -1;
-
-        /**
-         * Name of the fix
-=======
->>>>>>> c3fe8405
          *
          * @for StandardRouteWaypointModel
          * @property altitudeMaximum
@@ -94,14 +59,49 @@
         this.altitudeMaximum = INVALID_NUMBER;
 
         /**
-<<<<<<< HEAD
-         * Name of the previous `StandardWaypointModel` object in a route
+         * Minimum altitude at which to cross this waypoint
+         *
+         * @for StandardRouteWaypointModel
+         * @property altitudeMinimum
+         * @type {number}
+         * @default INVALID_NUMBER
+         */
+        this.altitudeMinimum = INVALID_NUMBER;
+
+        /**
+         * Distance in nm from the previous waypoint.
          *
          * This property is set exterally by the `StandardRouteModel` and used only when called via
          * `ArrivalBase.preSpawn()`.
          *
          * This value is mutable and is not intended to be re-used after its initial use.
          *
+         * @for StandardRouteWaypointModel
+         * @property distanceFromPreviousWaypoint
+         * @type {number}
+         * @default INVALID_NUMBER
+         */
+        this.distanceFromPreviousWaypoint = INVALID_NUMBER;
+
+        /**
+         * Name of the fix
+         *
+         * @for StandardRouteWaypointModel
+         * @property name
+         * @type {string}
+         * @default ''
+         */
+        this.name = '';
+
+        /**
+         * Name of the previous `StandardWaypointModel` object in a route
+         *
+         * This property is set exterally by the `StandardRouteModel` and used only when called via
+         * `ArrivalBase.preSpawn()`.
+         *
+         * This value is mutable and is not intended to be re-used after its initial use.
+         *
+         * @for StandardRouteWaypointModel
          * @property previousStandardWaypointName
          * @type {string}
          * @default ''
@@ -114,76 +114,6 @@
          * @for StandardRouteWaypointModel
          * @property speedMaximum
          * @type {number}
-         */
-        this.speedMaximum = -1;
-
-        /**
-         * Minimum speed at which to cross this waypoint
-         *
-         * @for StandardRouteWaypointModel
-         * @property speedMinimum
-         * @type {number}
-         */
-        this.speedMinimum = -1;
-=======
-         * Minimum altitude at which to cross this waypoint
-         *
-         * @for StandardRouteWaypointModel
-         * @property altitudeMinimum
-         * @type {number}
-         * @default INVALID_NUMBER
-         */
-        this.altitudeMinimum = INVALID_NUMBER;
-
-        /**
-         * Distance in nm from the previous waypoint.
-         *
-         * This property is set exterally by the `StandardRouteModel` and used only when called via
-         * `ArrivalBase.preSpawn()`.
-         *
-         * This value is mutable and is not intended to be re-used after its initial use.
-         *
-         * @for StandardRouteWaypointModel
-         * @property distanceFromPreviousWaypoint
-         * @type {number}
-         * @default INVALID_NUMBER
-         */
-        this.distanceFromPreviousWaypoint = INVALID_NUMBER;
->>>>>>> c3fe8405
-
-        /**
-         * Name of the fix
-         *
-         * @for StandardRouteWaypointModel
-         * @property name
-         * @type {string}
-         * @default ''
-         */
-        this.name = '';
-
-        /**
-<<<<<<< HEAD
-=======
-         * Name of the previous `StandardWaypointModel` object in a route
-         *
-         * This property is set exterally by the `StandardRouteModel` and used only when called via
-         * `ArrivalBase.preSpawn()`.
-         *
-         * This value is mutable and is not intended to be re-used after its initial use.
-         *
-         * @for StandardRouteWaypointModel
-         * @property previousStandardWaypointName
-         * @type {string}
-         * @default ''
-         */
-        this.previousStandardWaypointName = '';
-
-        /**
-         * Maximum speed at which to cross this waypoint
-         *
-         * @for StandardRouteWaypointModel
-         * @property speedMaximum
-         * @type {number}
          * @default INVALID_NUMBER
          */
         this.speedMaximum = INVALID_NUMBER;
@@ -210,7 +140,6 @@
         this._isFlyOverWaypoint = false;
 
         /**
->>>>>>> c3fe8405
          * Positon information for the current waypoint
          *
          * Specific bits of this property are exposed via public getters.
@@ -236,10 +165,7 @@
          * using null here to match current api, if restrictions dont exist for a given waypoint
          * the consumers are expecting this to be null.
          *
-<<<<<<< HEAD
-=======
-         * @for StandardRouteWaypointModel
->>>>>>> c3fe8405
+         * @for StandardRouteWaypointModel
          * @property _restrictions
          * @type {string|null}
          * @default null
@@ -492,19 +418,11 @@
     _setAltitudeRestriction(altitudeRestriction) {
         const altitude = parseInt(altitudeRestriction, DECIMAL_RADIX) * FL_TO_THOUSANDS_MULTIPLIER;
 
-<<<<<<< HEAD
-        if (altitudeRestriction.indexOf(ABOVE_SYMBOL) !== -1) {
-            this.altitudeMinimum = altitude;
-
-            return;
-        } else if (altitudeRestriction.indexOf(BELOW_SYMBOL) !== -1) {
-=======
         if (altitudeRestriction.indexOf(ABOVE_SYMBOL) !== INVALID_INDEX) {
             this.altitudeMinimum = altitude;
 
             return;
         } else if (altitudeRestriction.indexOf(BELOW_SYMBOL) !== INVALID_INDEX) {
->>>>>>> c3fe8405
             this.altitudeMaximum = altitude;
 
             return;
@@ -523,19 +441,11 @@
     _setSpeedRestriction(speedRestriction) {
         const speed = parseInt(speedRestriction, DECIMAL_RADIX);
 
-<<<<<<< HEAD
-        if (speedRestriction.indexOf(ABOVE_SYMBOL) !== -1) {
-            this.speedMinimum = speed;
-
-            return;
-        } else if (speedRestriction.indexOf(BELOW_SYMBOL) !== -1) {
-=======
         if (speedRestriction.indexOf(ABOVE_SYMBOL) !== INVALID_INDEX) {
             this.speedMinimum = speed;
 
             return;
         } else if (speedRestriction.indexOf(BELOW_SYMBOL) !== INVALID_INDEX) {
->>>>>>> c3fe8405
             this.speedMaximum = speed;
 
             return;
