--- conflicted
+++ resolved
@@ -71,27 +71,18 @@
             name: 'Berlin Tegel Airport',
             wip: true
         },
-<<<<<<< HEAD
         {
             icao: 'efhk',
             level: 'medium',
             name: 'Helsinki Airport',
             wip: true
         },
-        {
-            icao: 'egcc',
-            level: 'hard',
-            name: 'Manchester Airport',
-            wip: true
-        },
-=======
         // {
         //     icao: 'egcc',
         //     level: 'hard',
         //     name: 'Manchester Airport',
         //     wip: true
         // },
->>>>>>> 0a1028de
         // {
         //     icao: 'eggw',
         //     level: 'medium',
