/**************************** AIRCRAFT GENERATION ****************************/


/** Calls constructor of the appropriate arrival type
 */
zlsa.atc.ArrivalFactory = function(airport, options) {
  if (options.type) {
    if (options.type == 'random')
      return new zlsa.atc.ArrivalBase(airport, options);
    if (options.type == 'cyclic')
      return new zlsa.atc.ArrivalCyclic(airport, options);
    if (options.type == 'wave')
      return new zlsa.atc.ArrivalWave(airport, options);
    if (options.type == 'surge')
      return new zlsa.atc.ArrivalSurge(airport, options);
    log(airport.icao + ' using unsupported arrival type "'+options.type+'"', LOG_WARNING);
  }
  else log(airport.icao + " arrival stream not given type!", LOG_WARNING);
};

/** Generate arrivals at random, averaging the specified arrival rate
 */
zlsa.atc.ArrivalBase = Fiber.extend(function(base) {
  return {
    init: function(airport, options) {
      this.airlines = [];
      this.airport = airport;
      this.altitude = [1000, 1000];
      this.frequency = 0;
      this.heading = null;
      this.radial = 0;
      this.speed = 250;
      this.timeout = null;
      this.fixes = [];
      this.route = "";

      this.parse(options);
    },
    /** Arrival Stream Settings
     ** airlines: {array of array} List of airlines with weight for each
     ** altitude: {array or integer} Altitude in feet or range of altitudes
     ** frequency: {integer} Arrival rate along this stream, in aircraft per hour (acph)
     ** heading: {integer} Heading to fly when spawned, in degrees (don't use w/ fixes)
     ** fixes: {array} Set of fixes to traverse (eg. for STARs). Spawns at first listed.
     ** radial: {integer} bearing from airspace center to spawn point (don't use w/ fixes)
     ** speed: {integer} Speed in knots of spawned aircraft
     */
    parse: function(options) {
      var params = ['airlines', 'altitude', 'frequency', 'speed'];
      for(var i in params) {  // Populate the data
        if(options[params[i]]) this[params[i]] = options[params[i]];
      }

      // Make corrections to data
      if(options.radial) this.radial = radians(options.radial);
      if(options.heading) this.heading = radians(options.heading);
      if(typeof this.altitude == "number") this.altitude = [this.altitude, this.altitude];
      if(options.route) this.route = options.route;
      else if(options.fixes) {
        for (var i=0; i<options.fixes.length; i++)
          this.fixes.push({fix: options.fixes[i]});
      }

      // Pre-load the airlines
      $.each(this.airlines, function (i, data) {
        airline_get(data[0].split('/')[0]);
      });
    },
    /** Backfill STAR routes with arrivals closer than the spawn point
     ** Aircraft spawn at the first point defined in the route of the entry in
     ** "arrivals" in the airport json file. When that spawn point is very far
     ** from the airspace boundary, it obviously takes quite a while for them
     ** to reach the airspace. This function spawns (all at once) arrivals along
     ** the route, between the spawn point and the airspace boundary, in order to
     ** ensure the player is not kept waiting for their first arrival aircraft.
     */
    preSpawn: function() {
      var star, entry;
      var runway = this.airport.runway;

      //Find STAR & entry point
      var pieces = array_clean(this.route.split('.'));
      for(var i in pieces) {
        if(this.airport.stars.hasOwnProperty(pieces[i])) {
          star = pieces[i];
          if(i>0) entry = pieces[i-1];
        }
      }

      // Find the last fix that's outside the airspace boundary
      var fixes = this.airport.getSTAR(star, entry, runway);
      var lastFix = fixes[0][0];
      var extra = 0;  // dist btwn closest fix outside a/s and a/s border, nm
      for(var i in fixes) {
        var fix = fixes[i][0];
        var pos = this.airport.fixes[fix].position;
        var fix_prev = (i>0) ? fixes[i-1][0] : fix;
        var pos_prev = (i>0) ? this.airport.fixes[fix_prev].position : pos;
        if(inAirspace(pos)) {
          if(i>=1) extra = nm(dist_to_boundary(pos_prev));
          break;
        }
        else fixes[i][2] = nm(distance2d(pos_prev, pos));  // calculate distance between fixes
      }

      // Determine spawn offsets
      var spawn_offsets = [];
      var entrail_dist = this.speed / this.frequency;   // distance between succ. arrivals, nm
      var dist_total = array_sum($.map(fixes,function(v){return v[2]})) + extra;
      for(var i=entrail_dist; i<dist_total; i+=entrail_dist) {
        spawn_offsets.push(i);
      }

      // Determine spawn points
      var spawn_positions = [];
      for(var i in spawn_offsets) { // for each new aircraft
        for(var j=1; j<fixes.length; j++) { // for each fix ahead
          if(spawn_offsets[i] > fixes[j][2]) {  // if point beyond next fix
            spawn_offsets[i] -= fixes[j][2];
            continue;
          }
          else {  // if point before next fix
            var next = airport_get().fixes[fixes[j][0]];
            var prev = airport_get().fixes[fixes[j-1][0]];
            var brng = bearing(prev.gps, next.gps);
            spawn_positions.push({
              pos: fixRadialDist(prev.gps, brng, spawn_offsets[i]),
              nextFix: fixes[j][0],
              heading: brng
            });
            break;
          }
        }
      }

      // Spawn aircraft along the route, ahead of the standard spawn point
      for(var i in spawn_positions) {
        var airline = choose_weight(this.airlines);
        var fleet = "";
        if(airline.indexOf('/') > -1) {
          fleet = airline.split('/')[1];
          airline   = airline.split('/')[0];
        }

        aircraft_new({
          category:  "arrival",
          destination:airport_get().icao,
          airline:   airline,
          fleet:     fleet,
          altitude:  10000, // should eventually look up altitude restrictions and try to spawn in an appropriate range
          heading:   spawn_positions[i].heading || this.heading,
          waypoints: this.fixes,
          route:     this.route,
          position:  new Position(spawn_positions[i].pos, airport_get().position, airport_get().magnetic_north, 'GPS').position,
          speed:     this.speed,
          nextFix:   spawn_positions[i].nextFix
        });
      }

    },
    /** Stop this arrival stream
     */
    stop: function() {
      if(this.timeout) game_clear_timeout(this.timeout);
    },
    /** Start this arrival stream
     */
    start: function() {
      var delay = random(0, 3600 / this.frequency);
      this.timeout = game_timeout(this.spawnAircraft, delay, this, [true, true]);
      if(this.route) this.preSpawn();
    },
    /** Spawn a new aircraft
     */
    spawnAircraft: function(args) {
      var start_flag   = args[0];
      var timeout_flag = args[1] || false;
      var altitude = round(random(this.altitude[0], this.altitude[1])/1000)*1000;
      var message = !(game_time() - this.airport.start < 2);
      if(this.fixes.length > 1) {  // spawn at first fix
        var position = airport_get().getFix(this.fixes[0].fix); // spawn at first fix
        var heading = vradial(vsub(airport_get().getFix(this.fixes[1].fix), position));
      }
      else if(this.route) { // STAR data is present
        var star = airport_get().getSTAR(this.route.split('.')[1],this.route.split('.')[0],airport_get().runway);
        var position = airport_get().getFix(star[0][0]);
        var heading = vradial(vsub(airport_get().getFix(star[1][0]), position));
      }
      else {  // spawn outside the airspace along 'this.radial'
        var distance = 2 * this.airport.ctr_radius;
        var position = [sin(this.radial) * distance, cos(this.radial) * distance];
        var heading = this.heading || this.radial + Math.PI;
      }
      var airline = choose_weight(this.airlines);
      if(airline.indexOf('/') > -1) {
        var fleet = airline.split('/')[1];
        airline   = airline.split('/')[0];
      }

      aircraft_new({
        category:  "arrival",
        destination:airport_get().icao,
        airline:   airline,
        fleet:     fleet,
        altitude:  altitude,
        heading:   heading,
        waypoints: this.fixes,
        route:     this.route,
        message:   message,
        position:  position,
        speed:     this.speed
      });

      if(timeout_flag) {
        this.timeout = game_timeout(this.spawnAircraft,
          this.nextInterval(), this, [null, true]);
      }
    },
    /** Determine delay until next spawn
     */
    nextInterval: function() {
      var min_entrail = 5.5;  // nautical miles
      var min_interval = min_entrail * (3600/this.speed); // in seconds
      var tgt_interval = 3600/this.frequency;
      if(tgt_interval < min_interval) {
        tgt_interval = min_interval;
        log("Requested arrival rate of "+this.frequency+" acph overridden to " +
          "maintain minimum of "+min_entrail+" miles entrail on arrival stream " +
          "following route "+ $.map(this.fixes,function(v){return v.fix;}).join('-'), LOG_INFO);
      }
      var max_interval = tgt_interval + (tgt_interval - min_interval);
      return random(min_interval, max_interval);
    }
  };
});

/** Generate arrivals in cyclic pattern
 ** Arrival rate varies as pictured below. Rate at which the arrival rate
 ** increases or decreases remains constant throughout the cycle.
 ** |---o---------------o---------------o---------------o-----------| < - - - - - - max arrival rate
 ** | o   o           o   o           o   o           o   o         |   +variation
 ** o-------o-------o-------o-------o-------o-------o-------o-------o < - - - - - - avg arrival rate
 ** |         o   o |         o   o           o   o           o   o |   -variation
 ** |-----------o---|-----------o---------------o---------------o---| < - - - - - - min arrival rate
 ** |<---period---->|           |<---period---->|
 */
zlsa.atc.ArrivalCyclic = zlsa.atc.ArrivalBase.extend(function(base) {
  return {
    init: function(airport, options) {
      this.cycleStart = 0;  // game time
      this.offset = 0;      // Start at the average, and increasing
      this.period = 1800;   // 30 minute cycle
      this.variation = 0;   // amount to deviate from the prescribed frequency

      base.init.call(this, airport, options);
      base.parse.call(this, options);
      this.parse(options);
    },
    /** Arrival Stream Settings
     ** @param {integer} period - (optional) length of a cycle, in minutes
     ** @param {integer} offset - (optional) minutes to shift starting position in cycle
     */
    parse: function(options) {
      if(options.offset) this.offset = options.offset * 60; // min --> sec
      if(options.period) this.period = options.period * 60; // min --> sec
      if(options.variation) this.variation = options.variation;
    },
    start: function() {
      this.cycleStart = prop.game.time - this.offset;
      var delay = random(0, 3600 / this.frequency);
      this.timeout = game_timeout(this.spawnAircraft, delay, this, [true, true]);
    },
    nextInterval: function() {
      var t = prop.game.time - this.cycleStart;
      var done = t / (this.period/4); // progress in current quarter-period
      if(done >= 4) {
        this.cycleStart += this.period;
        return 3600/(this.frequency + (done-4)*this.variation);
      }
      else if(done <= 1)
        return 3600/(this.frequency + done*this.variation);
      else if(done <= 2)
        return 3600/(this.frequency + (2*(this.period - 2*t)/this.period)*this.variation);
      else if(done <= 3)
        return 3600/(this.frequency - (done-2)*this.variation);
      else if(done <  4)
        return 3600/(this.frequency - (4*(this.period - t) / this.period)*this.variation);
    }
  };
});

/** Generate arrivals in a repeating wave
 ** Arrival rate varies as pictured below. Arrival rate will increase
 ** and decrease faster when changing between the lower/higher rates.
 ** ------------o-o-o---------------------------------------+-----------o-o < - - - - - max arrival rate
 **        o             o                                  |      o      |       ^
 **    o                     o                              |  o          |  +variation
 **  o                         o                            |o            |       v
 ** o-------------------------- o---------------------------o-------------+ < - - - - - avg arrival rate
 ** |                            o                         o|             |       ^
 ** |                              o                     o  |             |  -variation
 ** |                                  o             o      |             |       v
 ** +---------------------------------------o-o-o-----------+-------------+ < - - - - - min arrival rate
 ** |                                                       |
 ** |<  -  -  -  -  -  -  -  - period -  -  -  -  -  -  -  >|
 */
zlsa.atc.ArrivalWave = zlsa.atc.ArrivalBase.extend(function(base) {
  return {
    init: function(airport, options) {
      this.cycleStart = 0;  // game time
      this.offset = 0;      // Start at the average, and increasing
      this.period = 1800;   // 30 minute cycle
      this.variation = 0;   // amount to deviate from the prescribed frequency

      base.init.call(this, airport, options);
      base.parse.call(this, options);
      this.parse(options);
      this.clampSpawnRate(5.5); // minimum of 5.5nm entrail
    },
    /** Arrival Stream Settings
     ** @param {integer} period - (optional) length of a cycle, in minutes
     ** @param {integer} offset - (optional) minutes to shift starting position in cycle
     */
    parse: function(options) {
      if(options.offset) this.offset = options.offset * 60; // min --> sec
      if(options.period) this.period = options.period * 60; // min --> sec
      if(options.variation) this.variation = options.variation;
    },
    /** Ensures the spawn rate will be at least the required entrail distance
     ** @param {number} entrail_dist - minimum distance between successive arrivals, in nm
     */
    clampSpawnRate: function(entrail_dist) {
      var entrail_interval = entrail_dist * (3600/this.speed);
      var min_interval = 3600 / (this.frequency + this.variation);

      if(min_interval < entrail_interval) {
        var diff = entrail_interval - min_interval;
        if(diff <= 3600/this.variation) {  // can reduce variation to achieve acceptable spawn rate
          log("Requested arrival rate variation of +/-"+this.variation+" acph reduced to " +
            "maintain minimum of "+entrail_dist+" miles entrail on arrival stream following " +
            "route "+$.map(this.fixes,function(v){return v.fix;}).join('-'), LOG_WARNING);
          this.variation = this.variation - 3600/diff; // reduce the variation
        }
        else {  // need to reduce frequency to achieve acceptable spawn rate
          log("Requested arrival rate of "+this.frequency+" acph overridden to " +
            "maintain minimum of "+entrail_dist+" miles entrail on arrival stream " +
            "following route "+ $.map(this.fixes,function(v){return v.fix;}).join('-'), LOG_WARNING);
          this.variation = 0; // make spawn at constant interval
          this.frequency = 3600/entrail_interval; // reduce the frequency
        }
      }
    },
    nextInterval: function() {
      var t = prop.game.time - this.cycleStart;
      var done = t / this.period; // progress in period
      if(done >= 1) this.cycleStart += this.period;
      var rate = this.frequency + this.variation*Math.sin(done*Math.PI*2);
      return 3600/rate;
    },
    start: function() {
      var delay = random(0, 3600 / this.frequency);
      this.cycleStart = prop.game.time - this.offset + delay;
      this.timeout = game_timeout(this.spawnAircraft, delay, this, [true, true]);
    }
  };
});

/** Generate arrivals in a repeating surge
 ** Arrival rate goes from very low and steeply increases to a
 ** sustained "arrival surge" of densely packed aircraft.
 ** o o o o o o o o o o - - - - - - - - - - - o o o o o o o o o o-----+ < - - - max arrival rate (n*this.factor)
 ** o                 o                       o                 o     |
 ** o                 o                       o                 o     |   x(this.factor)
 ** o                 o                       o                 o     |
 ** o - - - - - - - - o o o o o o o o o o o o o - - - - - - - - o o o-+ < - - - min arrival rate (n)
 ** |<--- up time --->|<----- down time ----->|<--- up time --->|
 */
zlsa.atc.ArrivalSurge = zlsa.atc.ArrivalBase.extend(function(base) {
  return {
    init: function(airport, options) {
      this.cycleStart = 0;      // game time
      this.offset = 0;          // Start at the beginning of the surge
      this.period = 1800;       // 30 minute cycle
      this.entrail = [5.5, 10]; // miles entrail during the surge [fast,slow]

      // Calculated
      this.uptime = 0;      // time length of surge, in minutes
      this.acph_up = 0;     // arrival rate when "in the surge"
      this.acph_dn = 0;     // arrival rate when not "in the surge"

      base.init.call(this, airport, options);
      base.parse.call(this, options);
      this.parse(options);
      this.shapeTheSurge();
    },
    /** Arrival Stream Settings
     ** @param {integer} period - Optionally specify the length of a cycle in minutes
     ** @param {integer} offset - Optionally specify the center of the wave in minutes
     ** @param {array} entrail - 2-element array with [fast,slow] nm between each
     **                          successive arrival. Note that the entrail distance on
     **                          the larger gap ("slow") will be adjusted slightly in
     **                          order to maintain the requested frequency. This is
     **                          simply due to the fact that we can't divide perfectly
     **                          across each period, so we squish the gap a tiny bit to
     **                          help us hit the mark on the aircraft-per-hour rate.
     */
    parse: function(options) {
      if(options.offset) this.offset = options.offset * 60; // min --> sec
      if(options.period) this.period = options.period * 60; // min --> sec
      if(options.entrail) this.entrail = options.entrail;
    },
    /** Determines the time spent at elevated and slow spawn rates
     */
    shapeTheSurge: function() {
      this.acph_up = this.speed / this.entrail[0];
      this.acph_dn = this.speed / this.entrail[1];  // to help the uptime calculation
      this.uptime = (this.period*this.frequency - this.period*this.acph_dn) /
                    (this.acph_up - this.acph_dn);
      this.uptime -= this.uptime%(3600/this.acph_up);
      this.acph_dn = Math.floor(this.frequency*this.period/3600 -
          Math.round(this.acph_up*this.uptime/3600)) * 3600/(this.period-this.uptime);      // adjust to maintain correct acph rate

      // Verify we can comply with the requested arrival rate based on entrail spacing
      if(this.frequency > this.acph_up) {
        log(this.airport.icao+": TOO MANY ARRIVALS IN SURGE! Requested: "
          +this.frequency+"acph | Acceptable Range for requested entrail distance: "
          +Math.ceil(this.acph_dn)+"acph - "+Math.floor(this.acph_up)+"acph", LOG_WARNING);
        this.frequency = this.acph_up;
        this.acph_dn = this.acph_up;
      }
      else if(this.frequency < this.acph_dn) {
        log(this.airport.icao+": TOO FEW ARRIVALS IN SURGE! Requested: "
          +this.frequency+"acph | Acceptable Range for requested entrail distance: "
          +Math.ceil(this.acph_dn)+"acph - "+Math.floor(this.acph_up)+"acph", LOG_WARNING);
        this.frequency = this.acph_dn;
        this.acph_up = this.acph_dn;
      }
    },
    nextInterval: function() {
      var t = prop.game.time - this.cycleStart;
      var done = t / this.period; // progress in period
      var interval_up = 3600/this.acph_up;
      var interval_dn = 3600/this.acph_dn;
      if(done >= 1) {
        this.cycleStart += this.period;
        return interval_up;
      }
      if(t <= this.uptime) {  // elevated spawn rate
        return interval_up;
      }
      else {  // reduced spawn rate
        var timeleft = this.period - t;
        if(timeleft > interval_dn + interval_up) { // plenty of time until new period
          return interval_dn;
        }
        else if(timeleft > interval_dn) {  // next plane will delay the first arrival of the next period
          return interval_dn - (t+interval_dn+interval_up - this.period);
        }
        else {  // next plane is first of elevated spawn rate
          this.cycleStart += this.period;
          return interval_up;
        }
      }
    },
    start: function() {
      var delay = random(0, 3600 / this.frequency);
      this.cycleStart = prop.game.time - this.offset + delay;
      this.timeout = game_timeout(this.spawnAircraft, delay, this, [true, true]);
    }
  };
});

/** Calls constructor of the appropriate arrival type
 */
zlsa.atc.DepartureFactory = function(airport, options) {
  if (options.type) {
    if (options.type == 'random')
      return new zlsa.atc.DepartureBase(airport, options);
    if (options.type == 'cyclic')
      return new zlsa.atc.DepartureCyclic(airport, options);
    if (options.type == 'wave')
      return new zlsa.atc.DepartureWave(airport, options);
    log(airport.icao + ' using unsupported departure type "'+options.type+'"', LOG_WARNING);
  }
  else log(airport.icao + " departure stream not given type!", LOG_WARNING);
};

/** Generate departures at random, averaging the specified spawn rate
 */
zlsa.atc.DepartureBase = Fiber.extend(function(base) {
  return {
    /** Initialize member variables with default values
     */
    init: function(airport, options) {
      this.airlines = [];
      this.airport = airport;
      this.destinations = [0];
      this.frequency = 0;
      this.timeout = null;

      this.parse(options);
    },
    /** Departure Stream Settings
     ** @param {array of array} airlines - List of airlines with weight for each
     ** @param {integer} frequency - Spawn rate, in aircraft per hour (acph)
     ** @param {array of string} destinations - List of SIDs or departure fixes for departures
     */
    parse: function(options) {
      var params = ['airlines', 'destinations', 'frequency'];
      for(var i in params) {
        if(options[params[i]]) this[params[i]] = options[params[i]];
      }
      // Pre-load the airlines
      $.each(this.airlines, function (i, data) {
        airline_get(data[0].split('/')[0]);
      });
    },
    /** Stop this departure stream
     */
    stop: function() {
      if(this.timeout) game_clear_timeout(this.timeout);
    },
    /** Start this departure stream
     */
    start: function() {
      var r = Math.floor(random(2, 5.99));
      for(var i=1;i<=r;i++) this.spawnAircraft(false); // spawn 2-5 departures to start with
      this.timeout = game_timeout(this.spawnAircraft, random(this.frequency*.5 , // start spawning loop
        this.frequency*1.5), this, true);
    },
    /** Spawn a new aircraft
     */
    spawnAircraft: function(timeout) {
      var message = (game_time() - this.start >= 2);
      var airline = choose_weight(this.airlines);
      if (airline.indexOf('/') > -1) {
        var fleet = airline.split('/', 2)[1];
        airline = airline.split('/', 2)[0];
      }

      aircraft_new({
        category:  "departure",
        destination: choose(this.destinations),
        airline:   airline,
        fleet:     fleet,
        message:   message
      });

      if(timeout) {
        this.timeout = game_timeout(this.spawnAircraft,
          this.nextInterval(), this, true);
      }
    },
    /** Determine delay until next spawn
     */
    nextInterval: function() {
      var min_interval = 5; // fastest possible between back-to-back departures, in seconds
      var tgt_interval = 3600 / this.frequency;
      var max_interval = tgt_interval + (tgt_interval - min_interval);
      return random(min_interval, max_interval);
    }
  };
});

/** Generate departures in cyclic pattern
 */
zlsa.atc.DepartureCyclic = zlsa.atc.DepartureBase.extend(function (base) {
  return {
    init: function(airport, options) {
      this.period = 60*60;
      this.offset = -15 * 60; // Start at the peak

      base.init.call(this, airport, options);

      this._amplitude = 3600 / this.frequency / 2;
      this._average = 3600/this.frequency;
    },
    /** Additional supported options
     ** period: {integer} Optionally specify the length of a cycle in minutes
     ** offset: {integer} Optionally specify when the cycle peaks in minutes
     */
    parse: function(options) {
      base.parse.call(this, options);
      if(options.period) this.period = options.period * 60;
      if(options.offset) this.offset = -this.period/4 + options.offset * 60;
    },
    nextInterval: function() {
      return (this._amplitude *
        Math.sin(Math.PI*2 * ((game_time() + this.offset)/this.period))
        + this._average) / prop.game.frequency;
    },
  };
});

/** Generate departures in a repeating wave
 */
zlsa.atc.DepartureWave = zlsa.atc.DepartureCyclic.extend(function(base) {
  return {
    init: function(airport, options) {
      base.init.call(this, airport, options);

      // Time between aircraft in the wave
      this._separation = 10;

      // Aircraft per wave
      this._count = Math.floor(this._average/3600 * this.period);

      if ((this.period / this._separation) < this._count) {
        console.log("Reducing average departure frequency from " +
                    this._average +
                    "/hour to maintain minimum interval");
        this._count = Math.floor(3600 / this._separation);
      }

      // length of a wave in seconds
      this._waveLength = this._separation * this._count - 1;

      // Offset to have center of wave at 0 time
      this._offset = (this._waveLength - this._separation)/2 + this.offset;
    },
    nextInterval: function() {
      var position = (game_time() + this._offset) % this.period;
      if (position >= this._waveLength)
        return this.period - position;
      return this._separation / prop.game.frequency;
    },
  };
});


/***************************** AIRPORT STRUCTURE *****************************/


var Runway=Fiber.extend(function(base) {
  return {
    init: function(options, end, airport) {
      if(!options) options={};
      options.airport     = airport;
      this.angle          = null;
      this.elevation      = 0;
      this.delay          = 2;
      this.gps            = [];
      this.ils            = { enabled : true,
                              loc_maxDist : km(25),
                              gs_maxHeight : 9999,
                              gs_gradient : radians(3)
                            };
      this.labelPos       = [];
      this.length         = null;
      this.midfield       = [];
      this.name           = "";
      this.position       = [];
      this.queue          = [];
      this.sepFromAdjacent= km(3);

      this.parse(options, end);
    },
    addQueue: function(aircraft) {
      this.queue.push(aircraft);
    },
    removeQueue: function(aircraft, force) {
      if(this.queue[0] == aircraft || force) {
        this.queue.shift(aircraft);
        if(this.queue.length >= 1) {
          this.queue[0].moveForward();
        }
        return true;
      }
      return false;
    },
    inQueue: function(aircraft) {
      return this.queue.indexOf(aircraft);
    },
    taxiDelay: function(aircraft) {
      return this.delay + Math.random() * 3;
    },
    getGlideslopeAltitude: function(distance, /*optional*/ gs_gradient) {
      if(!gs_gradient) gs_gradient = this.ils.gs_gradient;
      distance = Math.max(0, distance);
      var rise = tan(abs(gs_gradient));
      return this.elevation + (rise * distance * 3280);
    },
    parse: function(data, end) {
      this.airport = data.airport;
      if(data.delay) this.delay = data.delay[end];
      if(data.end) {
        var thisSide  = new Position(data.end[end], data.reference_position, data.magnetic_north);
        var farSide   = new Position(data.end[(end==0)?1:0], data.reference_position, data.magnetic_north);
        this.gps      = [thisSide.latitude, thisSide.longitude];       // GPS latitude and longitude position
        if (thisSide.elevation != null)
          this.elevation = thisSide.elevation;
        if ((this.elevation == 0) && (this.airport.elevation != 0)) {
          this.elevation = this.airport.elevation;
        }
        this.position = thisSide.position; // relative position, based on center of map
        this.length   = vlen(vsub(farSide.position, thisSide.position));
        this.midfield = vscale(vadd(thisSide.position, farSide.position), 0.5);
        this.angle    = vradial(vsub(farSide.position, thisSide.position));
      }
      if(data.ils) this.ils.enabled = data.ils[end];
      if(data.ils_distance) this.ils.loc_maxDist = km(data.ils_distance[end]);
      if(data.ils_gs_maxHeight) this.ils.gs_maxHeight = data.ils_gs_maxHeight[end];
      if(data.glideslope) this.ils.gs_gradient = radians(data.glideslope[end]);
      if(data.name_offset) this.labelPos = data.name_offset[end];
      if(data.name) this.name = data.name[end];
      if(data.sepFromAdjacent) this.sepFromAdjacent = km(data.sepFromAdjacent[end]);
    },
  };
});

var Airport=Fiber.extend(function() {
  return {
    init: function(options) {
      if(!options) options={};

      this.loaded   = false;
      this.loading  = false;
      this.name     = null;
      this.icao     = null;
      this.radio    = null;
      this.level    = null;
      this.elevation = 0;
      this.runways  = [];
      this.runway   = null;
      this.fixes    = {};
      this.real_fixes = {};
      this.sids     = {};
      this.stars    = {};
      this.maps     = {};
      this.airways  = {};
      this.restricted_areas = [];
      this.metadata = {
        rwy: {}
      };
      this.airspace = null; // array of areas under this sector's control. If null, draws circle with diameter of 'ctr_radius'
      this.perimeter= null; // area outlining the outermost lateral airspace boundary. Comes from this.airspace[0]

      this.timeout  = {
        runway: null,
        departure: null
      };

      this.departures = null;
      this.arrivals   = [];

      this.wind     = {
        speed: 10,
        angle: 0
      };

      this.ctr_radius  = 80;
      this.ctr_ceiling = 10000;
      this.initial_alt = 5000;

      this.parse(options);
    },
    getWind: function() {
      var wind = clone(this.wind);
      var s = 1;
      var angle_factor = Math.sin((s + game_time()) * 0.5) + Math.sin((s + game_time()) * 2);
      var s = 100;
      var speed_factor = Math.sin((s + game_time()) * 0.5) + Math.sin((s + game_time()) * 2);
      wind.angle += crange(-1, angle_factor, 1, radians(-4), radians(4));
      wind.speed *= crange(-1, speed_factor, 1, 0.9, 1.05);
      return wind;
    },
    parse: function(data) {
      if(data.position) this.position = new Position(data.position);
      if (this.position && (this.position.elevation != null))
        this.elevation = this.position.elevation;
      if(data.magnetic_north) this.magnetic_north = radians(data.magnetic_north);
        else this.magnetic_north = 0;
      if(data.name) this.name   = data.name;
      if(data.icao) this.icao   = data.icao;
      if(data.radio) this.radio = data.radio;
      if(data.ctr_radius) this.ctr_radius = data.ctr_radius;
      if(data.ctr_ceiling) this.ctr_ceiling = data.ctr_ceiling;
      if(data.initial_alt) this.initial_alt = data.initial_alt;
      if(data.rr_radius_nm) this.rr_radius_nm = data.rr_radius_nm;
      if(data.rr_center) this.rr_center = data.rr_center;
      if(data.level) this.level = data.level;
      this.has_terrain = false || data.has_terrain;

      if (this.has_terrain) {
        this.loadTerrain();
      }

      if(data.airspace) { // create 3d polygonal airspace
        var areas = [];
        for(var i=0; i<data.airspace.length; i++) { // for each area
          var positions = [];
          for(var j=0; j<data.airspace[i].poly.length; j++) {  // for each point
            positions.push(new Position(data.airspace[i].poly[j],
                                        this.position, this.magnetic_north));
          }
          areas.push(new Area(positions, data.airspace[i].floor*100,
            data.airspace[i].ceiling*100, data.airspace[i].airspace_class));
        }
        this.airspace = areas;

        // airspace perimeter (assumed to be first entry in data.airspace)
        this.perimeter = areas[0];

        // change ctr_radius to point along perimeter that's farthest from rr_center
        var pos = new Position(this.perimeter.poly[0].position, this.position, this.magnetic_north);
        var len = nm(vlen(vsub(pos.position, this.position.position)));
        var apt = this;
        this.ctr_radius = Math.max.apply(Math, $.map(this.perimeter.poly, function(v) {return vlen(vsub(v.position,new Position(apt.rr_center, apt.position, apt.magnetic_north).position));}));
      }

      if(data.runways) {
        for(var i in data.runways) {
          data.runways[i].reference_position = this.position;
          data.runways[i].magnetic_north = this.magnetic_north;
          this.runways.push( [new Runway(data.runways[i], 0, this),
                              new Runway(data.runways[i], 1, this)]);
        }
      }

      if(data.fixes) {
        for(var i in data.fixes) {
          var name = i.toUpperCase();
          this.fixes[name] = new Position(data.fixes[i], this.position, this.magnetic_north);
          if(i.indexOf('_') != 0) this.real_fixes[name] = this.fixes[name];
        }
      }

      if(data.sids) {
        this.sids = data.sids;  // import the sids
        for(var s in this.sids) { // Check each SID fix and log if not found in the airport fix list
          if(this.sids.hasOwnProperty(s)) {
            var fixList = this.sids[s];
            for(var i=0; i<fixList.length; i++) {
              var fixname = fixList[i];
              if(!this.airport.fixes[fixname])
                log("SID " + s + " fix not found: " + fixname, LOG_WARNING);
            }
          }
        }
      }

      if(data.stars) this.stars = data.stars;
      if(data.airways) this.airways = data.airways;

      if(data.maps) {
        for(var m in data.maps) {
          this.maps[m] = [];
          var lines = data.maps[m];
          for(var i in lines) { // convert GPS coordinates to km-based position rel to airport
            var start = new Position([lines[i][0],lines[i][1]], this.position, this.magnetic_north).position;
            var end   = new Position([lines[i][2],lines[i][3]], this.position, this.magnetic_north).position;
            this.maps[m].push([start[0], start[1], end[0], end[1]]);
          }
        }
      }

      if(data.restricted) {
        var r = data.restricted,
          self = this;
        for(var i in r) {
          var obj = {};
          if (r[i].name) obj.name = r[i].name;
          obj.height = parseElevation(r[i].height);
          obj.coordinates = $.map(r[i].coordinates, function(v) {
            return [(new Position(v, self.position, self.magnetic_north)).position];
          });

          var coords = obj.coordinates,
              coords_max = coords[0],
              coords_min = coords[0];

          for (var i in coords) {
            var v = coords[i];
            coords_max = [Math.max(v[0], coords_max[0]), Math.max(v[1], coords_max[1])];
            coords_min = [Math.min(v[0], coords_min[0]), Math.min(v[1], coords_min[1])];
          };

          obj.center = vscale(vadd(coords_max, coords_min), 0.5);
          self.restricted_areas.push(obj);
        }
      }

      if(data.wind) {
        this.wind = data.wind;
        this.wind.angle = radians(this.wind.angle);
      }

      if(data.departures) {
        this.departures = zlsa.atc.DepartureFactory(this, data.departures);
      }

      if(data.arrivals) {
        for(var i=0;i<data.arrivals.length;i++) {
          if(!data.arrivals[i].hasOwnProperty("type"))
            log(this.icao + " arrival stream #" + i + " not given type!", LOG_WARNING);
          else this.arrivals.push(zlsa.atc.ArrivalFactory(this, data.arrivals[i]));
        }
      }

      this.checkFixes();  // verify we know where all the fixes are


      // ***** Generate Airport Metadata *****

      // Runway Metadata
      for(var rwy1 in this.runways) {
        for(var rwy1end in this.runways[rwy1]) {
          // setup primary runway object
          this.metadata.rwy[this.runways[rwy1][rwy1end].name] = {};

          for(var rwy2 in this.runways) {
            if(rwy1 == rwy2) continue;
            for(var rwy2end in this.runways[rwy2]) {
              //setup secondary runway subobject
              var r1  = this.runways[rwy1][rwy1end];
              var r2  = this.runways[rwy2][rwy2end];
              var offset = getOffset(r1, r2.position, r1.angle);
              this.metadata.rwy[r1.name][r2.name] = {};

              // generate this runway pair's relationship data
              this.metadata.rwy[r1.name][r2.name].lateral_dist = abs(offset[0]);
              this.metadata.rwy[r1.name][r2.name].straight_dist = abs(offset[2]);
              this.metadata.rwy[r1.name][r2.name].converging =
                raysIntersect(r1.position, r1.angle, r2.position, r2.angle);
              this.metadata.rwy[r1.name][r2.name].parallel =
                ( abs(angle_offset(r1.angle,r2.angle)) < radians(10) );
            }
          }
        }
      }
    },
    set: function() {
      if (!this.loaded) {
        this.load();
        return;
      }

      localStorage['atc-last-airport'] = this.icao;

      prop.airport.current = this;

      $('#airport')
        .text(this.icao.toUpperCase())
        .attr("title", this.name);

      prop.canvas.draw_labels = true;
      $('.toggle-labels').toggle(
        !$.isEmptyObject(this.maps));

      $('.toggle-restricted-areas').toggle(
        (this.restricted_areas || []).length > 0);

      $('.toggle-sids').toggle(
        !$.isEmptyObject(this.sids));

      prop.canvas.dirty = true;

      $('.toggle-terrain').toggle(
        !$.isEmptyObject(this.terrain));

      game_reset_score();
      this.start = game_time();
      this.updateRunway();
      this.addAircraft();
      update_run(true);
    },
    unset: function() {
      for(var i=0;i<this.arrivals.length;i++) {
        this.arrivals[i].stop();
      }
      this.departures.stop();
      if(this.timeout.runway) game_clear_timeout(this.timeout.runway);
    },
    addAircraft: function() {
      if(this.departures) {
        this.departures.start();
      }

      if(this.arrivals) {
        for(var i=0;i<this.arrivals.length;i++) {
          this.arrivals[i].start();
        }
      }
    },
    updateRunway: function(length) {
      if(!length) length = 0;
      var wind = this.getWind();
      var headwind = {};
      function ra(n) {
        var deviation = radians(10);
        return n + crange(0, Math.random(), 1, -deviation, deviation);
      }
      for(var i=0;i<this.runways.length;i++) {
        var runway = this.runways[i];
        headwind[runway[0].name] = Math.cos(runway[0].angle - ra(wind.angle)) * wind.speed;
        headwind[runway[1].name] = Math.cos(runway[1].angle - ra(wind.angle)) * wind.speed;
      }
      var best_runway = "";
      var best_runway_headwind = -Infinity;
      for(var i in headwind) {
        if(headwind[i] > best_runway_headwind && this.getRunway(i).length > length) {
          best_runway = i;
          best_runway_headwind = headwind[i];
        }
      }
      this.runway = best_runway;
      this.timeout.runway = game_timeout(this.updateRunway, Math.random() * 30, this);
    },
    selectRunway: function(length) {
      return this.runway;
    },
    parseTerrain: function(data) {
      // terrain must be in geojson format
      var apt = this;
      apt.terrain = {};
      for (var i in data.features) {
        var f = data.features[i],
            ele = round(f.properties.elevation / .3048, 1000); // m => ft, rounded to 1K (but not divided)

        if (!apt.terrain[ele]) {
          apt.terrain[ele] = [];
        }

        var multipoly = f.geometry.coordinates;
        if (f.geometry.type == 'LineString') {
          multipoly = [[multipoly]];
        }
        if (f.geometry.type == 'Polygon') {
          multipoly = [multipoly];
        }

        $.each(multipoly, function(i, poly) {
          // multipoly contains several polys
          // each poly has 1st outer ring and other rings are holes
          apt.terrain[ele].push($.map(poly, function(line_string) {
            return [
              $.map(line_string,
                function(pt) {
                  var pos = new Position(pt, apt.position, apt.magnetic_north);
                  pos.parse4326();
                  return [pos.position];
                }
              )
            ];
          }));
        });
      }
    },
    loadTerrain: function() {
      zlsa.atc.loadAsset({url: 'assets/airports/terrain/' + this.icao.toLowerCase() + '.geojson',
                         immediate: true})
        .done(function (data) {
          try {
            log('Parsing terrain');
            this.parseTerrain(data);
          }
          catch (e) {
            log(e.message);
          }
          this.loading = false;
          this.loaded = true;
          this.set();
        }.bind(this))
        .fail(function (jqXHR, textStatus, errorThrown) {
          this.loading = false;
          console.error("Unable to load airport/terrain/" + this.icao
                        + ": " + textStatus);
          prop.airport.current.set();
        }.bind(this));
    },
    load: function() {
      if (this.loaded)
        return;

      update_run(false);
      this.loading = true;
      zlsa.atc.loadAsset({url: "assets/airports/"+this.icao.toLowerCase()+".json",
                          immediate: true})
        .done(function (data) {
          this.parse(data);
          if (this.has_terrain)
            return;
          this.loading = false;
          this.loaded = true;
          this.set();
        }.bind(this))
        .fail(function (jqXHR, textStatus, errorThrown) {
          this.loading = false;
          console.error("Unable to load airport/" + this.icao
                        + ": " + textStatus);
          prop.airport.current.set();
        }.bind(this));
    },
    getRestrictedAreas: function() {
      return this.restricted_areas || null;
    },
    getFix: function(name) {
      if(!name) return null;
      if(Object.keys(airport_get().fixes).indexOf(name.toUpperCase()) == -1) return;
      else return airport_get().fixes[name.toUpperCase()].position;
    },
    getSID: function(id, exit, rwy) {
      if(!(id && exit && rwy)) return null;
      if(Object.keys(this.sids).indexOf(id) == -1) return;
      var fixes = [];
      var sid = this.sids[id];

      // runway portion
      if(sid.rwy.hasOwnProperty(rwy))
        for(var i=0; i<sid.rwy[rwy].length; i++) {
          if(typeof sid.rwy[rwy][i] == "string")
            fixes.push([sid.rwy[rwy][i], null]);
          else fixes.push(sid.rwy[rwy][i]);
        }

      // body portion
      if(sid.hasOwnProperty("body"))
        for(var i=0; i<sid.body.length; i++) {
          if(typeof sid.body[i] == "string")
            fixes.push([sid.body[i], null]);
          else fixes.push(sid.body[i]);
        }

      // exit portion
      if(sid.hasOwnProperty("exitPoints"))
        for(var i=0; i<sid.exitPoints[exit].length; i++) {
          if(typeof sid.exitPoints[exit][i] == "string")
            fixes.push([sid.exitPoints[exit][i], null]);
          else fixes.push(sid.exitPoints[exit][i]);
        }

      return fixes;
    },
    getSIDExitPoint: function(id) {
      // if ends at fix for which the SID is named, return end fix
      if(!this.sids[id].hasOwnProperty("exitPoints"))
        return this.sids[id].icao;

      // if has exitPoints, return a randomly selected one
      var exits = Object.keys(this.sids[id].exitPoints);
      return exits[Math.floor(Math.random() * exits.length)];
    },
    getSIDName: function(id, rwy) {
      if(this.sids[id].hasOwnProperty("suffix"))
        return this.sids[id].name + " " + this.sids[id].suffix[rwy];
      else return this.sids[id].name;
    },
    getSIDid: function(id, rwy) {
      if(this.sids[id].hasOwnProperty("suffix"))
        return this.sids[id].icao + this.sids[id].suffix[rwy];
      else return this.sids[id].icao;
    },
    /** Return an array of [Waypoint, fixRestrictions] for a given STAR
     ** @param {string} id - the identifier for the STAR (eg 'LENDY6')
     ** @param {string} entry - the entryPoint from which to join the STAR
     ** @param {string} rwy - (optional) the planned arrival runway
     ** Note: Passing a value for 'rwy' will help the fms distinguish between
     **       different branches of a STAR, when it splits into different paths
     **       for landing on different runways (eg 'HAWKZ4, landing south' vs
     **       'HAWKZ4, landing north'). Not strictly required, but not passing
     **       it will cause an incomplete route in many cases (depends on the
     **       design of the actual STAR in the airport's json file).
     */
    getSTAR: function(id, entry, /*optional*/ rwy) {
      if(!(id && entry) || Object.keys(this.stars).indexOf(id) == -1) return null;
      var fixes = [];
      var star = this.stars[id];

      // entry portion
      if(star.hasOwnProperty("entryPoints"))
        for(var i=0; i<star.entryPoints[entry].length; i++) {
          if(typeof star.entryPoints[entry][i] == "string")
            fixes.push([star.entryPoints[entry][i], null]);
          else fixes.push(star.entryPoints[entry][i]);
        }

      // body portion
      if(star.hasOwnProperty("body"))
        for(var i=0; i<star.body.length; i++) {
          if(typeof star.body[i] == "string")
            fixes.push([star.body[i], null]);
          else fixes.push(star.body[i]);
        }

      // runway portion
      if(star.rwy && star.rwy.hasOwnProperty(rwy))
        for(var i=0; i<star.rwy[rwy].length; i++) {
          if(typeof star.rwy[rwy][i] == "string")
            fixes.push([star.rwy[rwy][i], null]);
          else fixes.push(star.rwy[rwy][i]);
        }

      return fixes;
    },
    getRunway: function(name) {
      if(!name) return null;
      name = name.toLowerCase();
      for(var i=0;i<this.runways.length;i++) {
        if(this.runways[i][0].name.toLowerCase() == name) return this.runways[i][0];
        if(this.runways[i][1].name.toLowerCase() == name) return this.runways[i][1];
      }
      return null;
    },
    /** Verifies all fixes used in the airport also have defined positions
     */
    checkFixes: function() {
      var fixes = [];

      // Gather fixes used by SIDs
      if(this.hasOwnProperty("sids")) {
        for(var s in this.sids) {
          if(this.sids[s].hasOwnProperty("rwy")) {  // runway portion
            for(var r in this.sids[s].rwy)
              for(var i in this.sids[s].rwy[r]) {
                if(typeof this.sids[s].rwy[r][i] == "string")
                  fixes.push(this.sids[s].rwy[r][i]);
                else fixes.push(this.sids[s].rwy[r][i][0]);
              }
          }
          if(this.sids[s].hasOwnProperty("body")) { // body portion
            for(var i in this.sids[s].body) {
              if(typeof this.sids[s].body[i] == "string")
                fixes.push(this.sids[s].body[i]);
              else fixes.push(this.sids[s].body[i][0]);
            }
          }
          if(this.sids[s].hasOwnProperty("exitPoints")) { // exitPoints portion
            for(var t in this.sids[s].exitPoints)
              for(var i in this.sids[s].exitPoints[t]) {
                if(typeof this.sids[s].exitPoints[t][i] == "string")
                  fixes.push(this.sids[s].exitPoints[t][i]);
                else fixes.push(this.sids[s].exitPoints[t][i][0]);
              }
          }
          if(this.sids[s].hasOwnProperty("draw")) { // draw portion
            for(var i in this.sids[s].draw)
              for(var j=0; j<this.sids[s].draw[i].length; j++)
                fixes.push(this.sids[s].draw[i][j].replace('*',''));
          }
        }
      }

      // Gather fixes used by STARs
      if(this.hasOwnProperty("stars")) {
        for(var s in this.stars) {
          if(this.stars[s].hasOwnProperty("entryPoints")) { // entryPoints portion
            for(var t in this.stars[s].entryPoints)
              for(var i in this.stars[s].entryPoints[t]) {
                if(typeof this.stars[s].entryPoints[t][i] == "string")
                  fixes.push(this.stars[s].entryPoints[t][i]);
                else fixes.push(this.stars[s].entryPoints[t][i][0]);
              }
          }
          if(this.stars[s].hasOwnProperty("body")) { // body portion
            for(var i in this.stars[s].body) {
              if(typeof this.stars[s].body[i] == "string")
                fixes.push(this.stars[s].body[i]);
              else fixes.push(this.stars[s].body[i][0]);
            }
          }
          if(this.stars[s].hasOwnProperty("rwy")) {  // runway portion
            for(var r in this.stars[s].rwy)
              for(var i in this.stars[s].rwy[r]) {
                if(typeof this.stars[s].rwy[r][i] == "string")
                  fixes.push(this.stars[s].rwy[r][i]);
                else fixes.push(this.stars[s].rwy[r][i][0]);
              }
          }
          if(this.stars[s].hasOwnProperty("draw")) { // draw portion
            for(var i in this.stars[s].draw)
              for(var j in this.stars[s].draw[i])
                fixes.push(this.stars[s].draw[i][j].replace('*',''));
          }
        }
      }

      // Gather fixes used by airways
      if(this.hasOwnProperty("airways")) {
        for(var a in this.airways)
          for(var i in this.airways[a])
            fixes.push(this.airways[a][i]);
      }

      // Get (unique) list of fixes used that are not in 'this.fixes'
      var apt = this;
      var missing = fixes.filter(function(f){return !apt.fixes.hasOwnProperty(f);}).sort();
      for(var i=0; i<missing.length-1; i++)
        if(missing[i] == missing[i+1]) missing.splice(i,1); // remove duplicates
      if(missing.length > 0) {  // there are some... yell at the airport designer!!! :)
        log(this.icao + " uses the following fixes which are not listed in " +
          "airport.fixes: " +missing.join(' '), LOG_WARNING);
      }
    }
  };
});

function airport_init_pre() {
  prop.airport = {};
  prop.airport.airports = {};
  prop.airport.current  = null;
}

function airport_init() {
  airport_load('ebbr', "easy", "Brussels-National &#9983");
  airport_load('eddf', "medium", "Frankfurt Airport");
  airport_load('eddh', "easy", "Hamburg Airport");
  airport_load('eddm', "beginner", "Franz Josef Strauß International Airport");
  airport_load('eddt', "medium", "Berlin Tegel Airport");
  airport_load('egcc', "hard", "Manchester Airport");
  airport_load('eggw', "medium", "London Luton Airport")
  airport_load('egkk', "easy", "London Gatwick Airport");
  airport_load('eglc', "medium", "London City Airport");
  airport_load('egll', "hard", "London Heathrow Airport");
  airport_load('egnm', "beginner", "Leeds Bradford International Airport");
  airport_load('eham', "medium", "Amsterdam Airport Schiphol");
  airport_load('eidw', "easy", "Dublin Airport");
  airport_load('einn', "easy", "Shannon Airport");
  airport_load('ekch', "medium", "Copenhagen Kastrup Airport");
  airport_load('engm', "easy", "Oslo Gardermoen International Airport");
  airport_load('espa', "easy", "Luleå Airport");
  airport_load('gcrr', "easy", "Lanzarote Airport");
  airport_load('kbos', "medium", "Boston Logan International Airport");
  airport_load('kdca', "medium", "Reagan National Airport");
  airport_load('kiad', "hard", "Washington-Dulles International Airport");
  airport_load('kjfk', "hard", "John F Kennedy International Airport &#9983");
  airport_load('klas', "medium", "McCarran International Airport");
  airport_load('klax90', "medium", "Los Angeles International Airport 1990");
  airport_load('klax', "medium", "Los Angeles International Airport");
  airport_load('kmia', "hard", "Miami International Airport &#9983");
  airport_load('kmsp', "hard", "Minneapolis/St. Paul International Airport &#9983");
  airport_load('kord', "hard", "Chicago O'Hare International Airport");
  airport_load('kpdx', "easy", "Portland International Airport");
  airport_load('ksan', "easy", "San Diego International Airport");
  airport_load('ksea', "medium", "Seattle-Tacoma International Airport &#9983");
  airport_load('ksfo', "medium", "San Francisco International Airport &#9983");
  airport_load('lkpr', "easy", "Vaclav Havel International Airport");
  airport_load('loww', "medium", "Vienna International Airport");
  airport_load('ltba', "hard", "Atatürk International Airport &#9983");
  airport_load('omaa', "medium", "Abu Dhabi International Airport");
  airport_load('omdb', "hard", "Dubai International Airport");
  airport_load('osdi', "easy",  "Damascus International Airport");
  airport_load('othh', "hard", "Doha Hamad International Airport");
  airport_load('rjtt', "hard", "Tokyo Haneda International Airport");
  airport_load('saez', "medium", "Aeropuerto Internacional Ministro Pistarini");
<<<<<<< HEAD
  airport_load('sawh', "beginner", "Aeropuerto Internacional Malvinas Argentinas");
=======
  airport_load('same', "medium", "Aeropuerto Internacional El Plumerillo");
>>>>>>> cb36b4be
  airport_load('sbgl', "beginner", "Aeroporto Internacional Tom Jobim");
  airport_load('sbgr', "beginner", "Aeroporto Internacional de São Paulo/Guarulhos");
  airport_load('tjsj', "easy", "Luis Muñoz Marín International Airport");
  airport_load('tncm', "easy", "Princess Juliana International Airport");
  airport_load('uudd', "easy", "Moscow Domodedovo Airport");
  airport_load('vecc', "medium", "Kolkata Netaji Subhas Chandra Bose Int'l");
  airport_load('vhhh', "medium", "Hong Kong Chep Lap Kok International Airport");
  airport_load('vidp', "hard", "Indira Gandhi International Airport");
  airport_load('wiii', "medium", "Soekarno-Hatta International Airport");
  airport_load('wimm', "easy", "Kuala Namu International Airport");
  airport_load('wmkp', "medium", "Pulau Pinang International Airport");
  airport_load('wmkk', "hard", "Kuala Lumpur International Airport (KLIA)")
  airport_load('wsss', "hard", "Singapore Changi International Airport");
  airport_load('zspd', "hard", "Shanghai Pudong International Airport");
}

function airport_ready() {
  if(!('atc-last-airport' in localStorage) || !(localStorage['atc-last-airport'] in prop.airport.airports)) airport_set('ksfo');
  else airport_set();
}

function airport_load(icao,level,name) {
  icao = icao.toLowerCase();
  if(icao in prop.airport.airports) {
    console.log(icao + ": already loaded");
    return;
  }
  var airport=new Airport({icao: icao,
                           level: level,
                           name: name});
  airport_add(airport);
  return airport;
}

function airport_add(airport) {
  prop.airport.airports[airport.icao.toLowerCase()] = airport;
}

function airport_set(icao) {
  if(!icao) {
    if(!('atc-last-airport' in localStorage)) return;
    else icao = localStorage['atc-last-airport'];
  }
  icao = icao.toLowerCase();

  if(!(icao in prop.airport.airports)) {
    console.log(icao + ": no such airport");
    return;
  }

  if(prop.airport.current) {
    prop.airport.current.unset();
    aircraft_remove_all();
  }

  var newAirport = prop.airport.airports[icao];
  newAirport.set();
}

function airport_get(icao) {
  if(!icao) return prop.airport.current;
  return prop.airport.airports[icao.toLowerCase()];
}<|MERGE_RESOLUTION|>--- conflicted
+++ resolved
@@ -1342,11 +1342,8 @@
   airport_load('othh', "hard", "Doha Hamad International Airport");
   airport_load('rjtt', "hard", "Tokyo Haneda International Airport");
   airport_load('saez', "medium", "Aeropuerto Internacional Ministro Pistarini");
-<<<<<<< HEAD
+  airport_load('same', "medium", "Aeropuerto Internacional El Plumerillo");
   airport_load('sawh', "beginner", "Aeropuerto Internacional Malvinas Argentinas");
-=======
-  airport_load('same', "medium", "Aeropuerto Internacional El Plumerillo");
->>>>>>> cb36b4be
   airport_load('sbgl', "beginner", "Aeroporto Internacional Tom Jobim");
   airport_load('sbgr', "beginner", "Aeroporto Internacional de São Paulo/Guarulhos");
   airport_load('tjsj', "easy", "Luis Muñoz Marín International Airport");
