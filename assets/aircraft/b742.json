{
  "name": "Boeing 747-200",
  "icao": "B742",
  "engines": {
    "number": 4,
    "type": "J"
  },
  "weightclass": "H",
  "category": {
    "srs": 3,
    "lahso": 10,
    "recat": "B"
  },
  "ceiling": 45000,
  "rate": {
    "climb":      2000,
<<<<<<< HEAD
    "descent":    2000,
=======
    "descent":    3000,
>>>>>>> 5ca26809
    "accelerate": 4,
    "decelerate": 2
  },
  "runway": {
<<<<<<< HEAD
    "takeoff": 3.600,
    "landing": 1.890
  },
  "speed":{
    "min":     145,
    "landing": 140,
    "cruise":  491,
    "cruiseM": null,
    "max":     530,
    "maxM":    null
=======
    "takeoff": 3.2,
    "landing": 4.0
  },
  "speed":{
    "min":     135,
    "max":     250,
    "landing": 150,
    "cruise":  200
>>>>>>> 5ca26809
  },
  "capability": {
    "ils": true,
    "fix": true
  }
}<|MERGE_RESOLUTION|>--- conflicted
+++ resolved
@@ -14,36 +14,21 @@
   "ceiling": 45000,
   "rate": {
     "climb":      2000,
-<<<<<<< HEAD
-    "descent":    2000,
-=======
     "descent":    3000,
->>>>>>> 5ca26809
     "accelerate": 4,
     "decelerate": 2
   },
   "runway": {
-<<<<<<< HEAD
-    "takeoff": 3.600,
-    "landing": 1.890
-  },
-  "speed":{
-    "min":     145,
-    "landing": 140,
-    "cruise":  491,
-    "cruiseM": null,
-    "max":     530,
-    "maxM":    null
-=======
     "takeoff": 3.2,
     "landing": 4.0
   },
   "speed":{
     "min":     135,
+    "landing": 150,
+    "cruise":  200,
+    "cruiseM": null,
     "max":     250,
-    "landing": 150,
-    "cruise":  200
->>>>>>> 5ca26809
+    "maxM":    null
   },
   "capability": {
     "ils": true,
