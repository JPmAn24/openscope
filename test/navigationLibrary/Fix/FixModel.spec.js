import ava from 'ava';
import _isArray from 'lodash/isArray';
import FixModel from '../../../src/assets/scripts/client/navigationLibrary/Fix/FixModel';
import DynamicPositionModel from '../../../src/assets/scripts/client/base/DynamicPositionModel';
import WaypointModel from '../../../src/assets/scripts/client/aircraft/FlightManagementSystem/WaypointModel';
import {
    FIXNAME_MOCK,
    FIX_COORDINATE_MOCK
} from './_mocks/fixMocks';
import { airportPositionFixtureKSFO } from '../../fixtures/airportFixtures';
import { INVALID_NUMBER } from '../../../src/assets/scripts/client/constants/globalConstants';

ava('does not throw when instantiated with invalid parameters', t => {
    t.notThrows(() => new FixModel());
    t.notThrows(() => new FixModel([]));
    t.notThrows(() => new FixModel(''));
    t.notThrows(() => new FixModel(42));
    t.notThrows(() => new FixModel(false));
});

ava('returns early when instantiated with incorrect parameters', t => {
    let model;

    model = new FixModel(FIXNAME_MOCK);
    t.true(model.name === '');
    t.true(model._positionModel === null);

    model = new FixModel(FIXNAME_MOCK, FIX_COORDINATE_MOCK);
    t.true(model.name === '');
    t.true(model._positionModel === null);

    model = new FixModel(null, FIX_COORDINATE_MOCK, airportPositionFixtureKSFO);
    t.true(model.name === '');
    t.true(model._positionModel === null);

    model = new FixModel(FIXNAME_MOCK, null, airportPositionFixtureKSFO);
    t.true(model.name === '');
    t.true(model._positionModel === null);

    model = new FixModel(null, null, airportPositionFixtureKSFO);
    t.true(model.name === '');
    t.true(model._positionModel === null);
});

ava('accepts a `fixName`, an array `fixCoordinate` and an `airportPosition` as its parameters', t => {
    const model = new FixModel(FIXNAME_MOCK, FIX_COORDINATE_MOCK, airportPositionFixtureKSFO);

    t.true(model.name === FIXNAME_MOCK);
    t.true(model._positionModel instanceof DynamicPositionModel);
});

ava('.init() sets name in upperCase', t => {
    let model = new FixModel('uppercase', FIX_COORDINATE_MOCK, airportPositionFixtureKSFO);
    t.true(model.name === 'UPPERCASE');

    model = new FixModel('u443rcas3', FIX_COORDINATE_MOCK, airportPositionFixtureKSFO);
    t.true(model.name === 'U443RCAS3');
});

ava('.clonePosition() returns a DynamicPositionModel with the position information of the FixModel', t => {
    const model = new FixModel(FIXNAME_MOCK, FIX_COORDINATE_MOCK, airportPositionFixtureKSFO);
    const result = model.clonePosition();

    t.true(result instanceof DynamicPositionModel);
    t.true(result.latitude === result.latitude);
    t.true(result.longitude === result.longitude);
});

ava('.toWaypointModel() returns a new WaypointModel instance', (t) => {
    const model = new FixModel(FIXNAME_MOCK, FIX_COORDINATE_MOCK, airportPositionFixtureKSFO);
    const result = model.toWaypointModel();

    t.true(result instanceof WaypointModel);
    t.true(result._name === FIXNAME_MOCK.toLowerCase());
    t.true(_isArray(result.relativePosition));
<<<<<<< HEAD
    t.true(result.altitudeMaximum === -1);
    t.true(result.altitudeMinimum === -1);
    t.true(result.speedMaximum === -1);
    t.true(result.speedMinimum === -1);
=======
    t.true(result.altitudeMaximum === INVALID_NUMBER);
    t.true(result.altitudeMinimum === INVALID_NUMBER);
    t.true(result.speedMaximum === INVALID_NUMBER);
    t.true(result.speedMinimum === INVALID_NUMBER);
>>>>>>> c3fe8405
});

ava('.toWaypointModel() returns a new WaypointModel instance with hold properties', (t) => {
    const model = new FixModel(FIXNAME_MOCK, FIX_COORDINATE_MOCK, airportPositionFixtureKSFO);
    const result = model.toWaypointModel(true);

    t.true(result instanceof WaypointModel);
    t.true(result._name === FIXNAME_MOCK.toLowerCase());
    t.true(_isArray(result.relativePosition));
<<<<<<< HEAD
    t.true(result.altitudeMaximum === -1);
    t.true(result.altitudeMinimum === -1);
    t.true(result.speedMaximum === -1);
    t.true(result.speedMinimum === -1);
=======
    t.true(result.altitudeMaximum === INVALID_NUMBER);
    t.true(result.altitudeMinimum === INVALID_NUMBER);
    t.true(result.speedMaximum === INVALID_NUMBER);
    t.true(result.speedMinimum === INVALID_NUMBER);
>>>>>>> c3fe8405
    t.true(result._turnDirection === 'right');
    t.true(result._legLength === '1min');
    t.true(result.timer === -999);
});

ava('.toWaypointModel() returns a new WaypointModel instance with specific hold properties', (t) => {
    const model = new FixModel(FIXNAME_MOCK, FIX_COORDINATE_MOCK, airportPositionFixtureKSFO);
    const holdPropsMock = {
        turnDirection: 'right',
        legLength: '3min'
    };
    const result = model.toWaypointModel(true, holdPropsMock);

    t.true(result instanceof WaypointModel);
    t.true(result._name === FIXNAME_MOCK.toLowerCase());
    t.true(result.isHold);
    t.true(_isArray(result.relativePosition));
<<<<<<< HEAD
    t.true(result.altitudeMaximum === -1);
    t.true(result.altitudeMinimum === -1);
    t.true(result.speedMaximum === -1);
    t.true(result.speedMinimum === -1);
=======
    t.true(result.altitudeMaximum === INVALID_NUMBER);
    t.true(result.altitudeMinimum === INVALID_NUMBER);
    t.true(result.speedMaximum === INVALID_NUMBER);
    t.true(result.speedMinimum === INVALID_NUMBER);
>>>>>>> c3fe8405
    t.true(result._turnDirection === holdPropsMock.turnDirection);
    t.true(result._legLength === holdPropsMock.legLength);
    t.true(result.timer === -999);
});<|MERGE_RESOLUTION|>--- conflicted
+++ resolved
@@ -73,17 +73,10 @@
     t.true(result instanceof WaypointModel);
     t.true(result._name === FIXNAME_MOCK.toLowerCase());
     t.true(_isArray(result.relativePosition));
-<<<<<<< HEAD
-    t.true(result.altitudeMaximum === -1);
-    t.true(result.altitudeMinimum === -1);
-    t.true(result.speedMaximum === -1);
-    t.true(result.speedMinimum === -1);
-=======
     t.true(result.altitudeMaximum === INVALID_NUMBER);
     t.true(result.altitudeMinimum === INVALID_NUMBER);
     t.true(result.speedMaximum === INVALID_NUMBER);
     t.true(result.speedMinimum === INVALID_NUMBER);
->>>>>>> c3fe8405
 });
 
 ava('.toWaypointModel() returns a new WaypointModel instance with hold properties', (t) => {
@@ -93,17 +86,10 @@
     t.true(result instanceof WaypointModel);
     t.true(result._name === FIXNAME_MOCK.toLowerCase());
     t.true(_isArray(result.relativePosition));
-<<<<<<< HEAD
-    t.true(result.altitudeMaximum === -1);
-    t.true(result.altitudeMinimum === -1);
-    t.true(result.speedMaximum === -1);
-    t.true(result.speedMinimum === -1);
-=======
     t.true(result.altitudeMaximum === INVALID_NUMBER);
     t.true(result.altitudeMinimum === INVALID_NUMBER);
     t.true(result.speedMaximum === INVALID_NUMBER);
     t.true(result.speedMinimum === INVALID_NUMBER);
->>>>>>> c3fe8405
     t.true(result._turnDirection === 'right');
     t.true(result._legLength === '1min');
     t.true(result.timer === -999);
@@ -121,17 +107,10 @@
     t.true(result._name === FIXNAME_MOCK.toLowerCase());
     t.true(result.isHold);
     t.true(_isArray(result.relativePosition));
-<<<<<<< HEAD
-    t.true(result.altitudeMaximum === -1);
-    t.true(result.altitudeMinimum === -1);
-    t.true(result.speedMaximum === -1);
-    t.true(result.speedMinimum === -1);
-=======
     t.true(result.altitudeMaximum === INVALID_NUMBER);
     t.true(result.altitudeMinimum === INVALID_NUMBER);
     t.true(result.speedMaximum === INVALID_NUMBER);
     t.true(result.speedMinimum === INVALID_NUMBER);
->>>>>>> c3fe8405
     t.true(result._turnDirection === holdPropsMock.turnDirection);
     t.true(result._legLength === holdPropsMock.legLength);
     t.true(result.timer === -999);
