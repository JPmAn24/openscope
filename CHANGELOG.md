<<<<<<< HEAD
## 5.1.0 (May 20, 2017)
---
### Major




### Features









### Bugfixes









=======
## 5.0.1 (April 24, 2017)
---
### Hotfix
- Updates `AircraftStripView` to display departure procedures with the correct `NAME.EXIT` shape [#359](https://github.com/openscope/openscope/issues/359)
>>>>>>> d6863e52


## 5.0.0 (April 21, 2017)
---
### Major
- Refactors FMS [#139](https://github.com/openscope/openscope/issues/139)
    - This represents a ground-up, from scratch, re-build of the flight management system with new classes: `Fms`, `LegModel`, and `WaypointModel`
    - Introduces the `ModeController` that completely separates Altitude, Heading and Speed settings from the FMS and allowing the FMS to be in charge of the flight plan and any fixRestrictions defined for a given route
    - Adds `Pilot` class that acts as a coordinator layer between the `AircraftCommander`, `AircraftInstanceModel`, `ModeController`, and `Fms`
    - Completely reworks how `Aircraft.target` is calculated
    - Introduces the concept of `flightPhase`, and begins integrating that property in lieu of category (arrival/departure)
    - Adds ability to define hold waypoints with a symbol `@`
    - Splits `PositionModel` into two new classes; `StaticPositionModel` and `DynamicPositionModel`
    - Work on this issue also resolves or invalidates previously recorded issues:
        - `aircraftInstanceModel.fms` has a circular dependency with `aircraftInstanceModel.fms.my_aircraft.fms` [#57](https://github.com/openscope/openscope/issues/57)
        - Using STAR command to change aircraft's assigned STAR throws errors [#73](https://github.com/openscope/openscope/issues/73)
        - Abstract current waypoint altitude and speed setting [#77](https://github.com/openscope/openscope/issues/77)
        - Add Leg to modelSourcePool [#78](https://github.com/openscope/openscope/issues/78)
        - Refactor fms param out of Leg [#79](https://github.com/openscope/openscope/issues/79)
        - Extend RouteModel, or add new layer, to handle compound routes [#81](https://github.com/openscope/openscope/issues/81)
        - Rerouting aircraft causes it to climb to unassigned altitude [#86](https://github.com/openscope/openscope/issues/86)
        - deprecate `aircraft.eid` [#87](https://github.com/openscope/openscope/issues/87)
        - Implied holding in route strings [#114](https://github.com/openscope/openscope/issues/114)
        - Rerouting uncleared aircraft onto SID fails [#122](https://github.com/openscope/openscope/issues/122)
        - Using "fix" command yields legs with lower case route [#123](https://github.com/openscope/openscope/issues/123)
        - Create getter in `AircraftInstanceModel` to get the current runway [#129](https://github.com/openscope/openscope/issues/129)
        - create RouteBuilder class and smooth out RouteModel [#144](https://github.com/openscope/openscope/issues/144)
        - `fix` command with multiple arguments skips to last fix [#153](https://github.com/openscope/openscope/issues/153)
        - Add `.hasFix()` method to FixCollection [#158](https://github.com/openscope/openscope/issues/158)
        - Route amendments will stop altitude changes [#197](https://github.com/openscope/openscope/issues/197)
        - `StaticPositionModel` and enforcing use of Positions where appropriate [#287](https://github.com/openscope/openscope/issues/287)

### Features
- Enumerate magic number in RunwayModel [#269](https://github.com/openscope/openscope/issues/269)

### Bugfixes
- Standardized indentation in all json files [#256](https://github.com/openscope/openscope/issues/256)
    - followed up and corrected 2 mistakenly cleared out aircraft files [#259](https://github.com/openscope/openscope/issues/259)
- Fixes Firefox compatibility issue by changing ajax to getJSON  [#263](https://github.com/openscope/openscope/issues/259)
- Fixes bug with departures at SAME [#303](https://github.com/openscope/openscope/issues/303)
- Fixes coordinates for PAM at EHAM [#321](https://github.com/openscope/openscope/issues/321)
- Ensure aircraft reach their targeted speed [#340](https://github.com/openscope/openscope/issues/340)
- Fixes last-second go-arounds by landing aircraft [#342](https://github.com/openscope/openscope/issues/342)
- Ensure aircraft follow glideslope [#346](https://github.com/openscope/openscope/issues/346)
- Fix mispronunciation of grouped numbers '820' as 'eight-twenty-zero' [#338](https://github.com/openscope/openscope/issues/338)

## 4.1.2 (February 20, 2017)
---
### Hotfix
- Updates `static.json` to not use ssl [#252](https://github.com/openscope/openscope/issues/252)


## 4.1.1 (February 20, 2017)
---
### Hotfix
- Restores spawning of GA aircraft at EDDT [#249](https://github.com/openscope/openscope/issues/249)


## 4.1.0 (February 20, 2017)
---
### Major
- Removes GitHub Pages specific files and moves hosting out of GitHub Pages. [#154](https://github.com/openscope/openscope/issues/154)
- Updates build process to: [#230](https://github.com/openscope/openscope/issues/230)
    - minify css and javascript and output to `public` directory
    - minify airport json/geojson files and output to `public` directory
    - combine aircraft and airline json files into `aircraft.json` and `airline.json` and output them to the `public` directory
    - copy static assets (fonts and images) to `public` directory
    - introduce [Handlebars](https://www.npmjs.com/package/handlebars-layouts) templates and create `buildMarkup` build process
    - point the local server to the `public` directory`

### Features
- Makes sure the output for sid and star commands are always uppercase. [#109](https://github.com/openscope/openscope/issues/109)
- Marks all airports as works in progress [#179](https://github.com/openscope/openscope/issues/179)
- Changes deployment server from Express to Nginx [#166](https://github.com/openscope/openscope/issues/166)
- Adds javascript minification to build process [#163](https://github.com/openscope/openscope/issues/163)
    - adds copy task to public directory
    - translates `json_assembler.rb` to `jsonAssembler.js` and adds it to the build process.
- Corrects `icao` of the Boeing 767-400 and also updates the information to Eurocontrol data [#222](https://github.com/openscope/openscope/issues/222)
- Updates `app.json` to use correct buildpacks [#224](https://github.com/openscope/openscope/issues/224)
- Overhauls Munich - updates Munich to AIRAC 1702, adds STARs, and adds a realistic traffic flow. [#104](https://github.com/openscope/openscope/issues/104)
- Adds Tokyo Narita International Airport as per AIRAC 1702 [#103](https://github.com/openscope/openscope/pull/202)
- Fixes an instance of two runways called "34R" in Shanghai Pudong [#149](https://github.com/openscope/openscope/issues/149)

### Bugfixes
- Adds the required space between 'fh' and its argument in the tutorial [#201](https://github.com/openscope/openscope/issues/201)
- Updates airline json files to include `icao` key. Updates `AirlineCollection` and `AirlineModel` to handle variable casing of `icao`  [#195](https://github.com/openscope/openscope/issues/195)
- Adds a default position value to `SpawnPatternModel` so aircraft have, at least, a `[0, 0]` starting position [#207](https://github.com/openscope/openscope/issues/207)
- Ensures data block colored bars are all the same width (3px), regardless of callsign length [#210](https://github.com/openscope/openscope/issues/210)
- Adds missing `return` in `.generateFlightNumberWithAirlineModel()` that was needed to properly recurse back through the method in the case of a duplicate flight number. [#210](https://github.com/openscope/openscope/issues/210)
- Updates boolean logic in `App.updateViewControls()` which was evaluating an asynchronous property that, typically, had not finished loading. [#203](https://github.com/openscope/openscope/issues/203)
- Fixes internal fms error that was breaking the game when issuing holds over present position [#148](https://github.com/openscope/openscope/issues/148)


## 4.0.1 (January 29, 2017)
---
### Features
- Adds Openscope favicon [#170](https://github.com/openscope/openscope/issues/170)

### Bugfixes
- Removes `ALM` and `SVD` arrival patterns from 'EKCH' because there aren't enough fixes to support them [176](https://github.com/openscope/openscope/issues/176)
- Updates `entryPoint` and `exitPoint` to be pluralized as is the airport json standard [#177](https://github.com/openscope/openscope/issues/177)
- Adds `entryPoints` to `gcrr` star route definitions [#175](https://github.com/openscope/openscope/issues/175)
- Fixes arrival pattern that was using an array of fix names instead of a routeString. [#174](https://github.com/openscope/openscope/issues/174)
- Updates `wmkk` StandardRoute definition to include at least one fixname [#173](https://github.com/openscope/openscope/issues/173)


## 4.0.0 (January 26, 2017)
---
### Major
- Restructures `src` files into `client` and `server` folders. [#220](https://github.com/n8rzz/atc/issues/220)
- Updates Node to version 7.0.0 [#184](https://github.com/n8rzz/atc/issues/184)
- Moves aircraft command logic from `AircraftInstanceModel` to new `AircraftCommander` class [#181](https://github.com/n8rzz/atc/issues/181)
- Adds `spawnPatterns` to airport json and vastly simplifies aircraft creation. Work on this issue ended up resolving many other smaller issues listed below. [#243](https://github.com/n8rzz/atc/issues/243)
  - Restructure `Airport.departures` to utilize routes [#229](https://github.com/n8rzz/atc/issues/229)
  - Abstract inline fix object out of ArrivalBase [#56](https://github.com/n8rzz/atc/issues/56)
  - Simplify creation of arrival aircraft [#27](https://github.com/n8rzz/atc/issues/27)
  - Include airline id in airline json [#242](https://github.com/n8rzz/atc/issues/242)
  - Create SpawnCollection, SpawnModel and SpawnScheduler classes [#235](https://github.com/n8rzz/atc/issues/235)
  - Circular reference in airportModel.departures.airport [#28](https://github.com/n8rzz/atc/issues/28)
  - Circular reference in airportModel.departures.airport [#28](https://github.com/n8rzz/atc/issues/28)

### Minor
- Changes `AircraftStripView` text outputs to be all uppercase [#193](https://github.com/n8rzz/atc/issues/193)
- Ensures proper removal of all `AircraftConflict` instances involving an aircraft that has been removed from the simulation [#133](https://github.com/n8rzz/atc/issues/133)
    - Originally reported under [zlsa#734](https://github.com/zlsa/atc/issues/734)
- Changes the names from having the flags in their name by adding WIP variable to the `AIRPORT_LOAD_LIST` in `airportLoadList` [#205](https://github.com/n8rzz/atc/issues/205)
- Fixes white space in that is displayed from the `AircraftInstanceModel` [#192](https://github.com/n8rzz/atc/issues/192)
- Adds cache to travis build [#233](https://github.com/n8rzz/atc/issues/233)

### Bugfixes
- Resets current indicies when issuing a new star to an arriving aircraft [#104](https://github.com/n8rzz/atc/issues/104) & [#237](https://github.com/n8rzz/atc/issues/237)
    - Originally reported under [zlsa#730](https://github.com/zlsa/atc/issues/730) & [zlsa#768](https://github.com/zlsa/atc/issues/768)


## 3.2.1 (January 2, 2017)
---
### Bugfixes
- Restores behavior of aircraft flying present heading after completing all legs in their flightplan [#206](https://github.com/n8rzz/atc/issues/206)
    - Originally reported in [zlsa#767](https://github.com/zlsa/atc/issues/767)
- Fix wrongful removal of departures from runway queues when arrivals land [#241](https://github.com/n8rzz/atc/issues/241)
    - Originally reported in [zlsa#770](https://github.com/zlsa/atc/issues/770)
- Fix erroneous voice readbacks for altitude command [#240](https://github.com/n8rzz/atc/issues/240)
    - Originally reported in [zlsa#769](https://github.com/zlsa/atc/issues/769)
- Fixes behavior of AircraftConflict in various ways, particularly with removal after deletion of aircraft [#133](https://github.com/n8rzz/atc/issues/133)
    - Originally reported in [zlsa#734](https://github.com/zlsa/atc/issues/734)


## 3.2.0 (December 20, 2016)
---
### Major
* Integrates `sidCollection` and `starCollection` with `RouteModel` within `AircraftInstanceModel` [#53](https://github.com/n8rzz/atc/issues/53)
    - Creates getters for `currentLeg` and `currentWaypoint`
    - Abstracts restrictions logic to live within `Waypoint`
    - Consolidates `runSID()` and `climbViaSid()` logic
- Deprecates `sid` and `star` properties of the `AirportModel` in favor of `sidCollection` and `starCollection` [#54](https://github.com/n8rzz/atc/issues/54)
- Adds [Express](expressjs.com) server to serve static assets and add [travis](travis-ci.org) config file for travis continuous integration [#169](https://github.com/n8rzz/atc/issues/169)
- Rewrites the CommandParser from the ground up [#114](https://github.com/n8rzz/atc/issues/114)
- Removes `Pegjs` and references completing switch to new CommandParser [#216](https://github.com/n8rzz/atc/issues/216)

### Minor
- Implements `modelSourceFactory` and `modelSourcePool` [#77](https://github.com/n8rzz/atc/issues/77)
- Refactors `canvasController.canvas_draw_sids` method to use `airport.sidCollection` instead of `airport.sid` [#144](https://github.com/n8rzz/atc/issues/144)
- Moves properties shared by all `Arrival` types up to `ArrivalBase` [#55](https://github.com/n8rzz/atc/issues/55)
- Removes `$.each()` from `AirportModel` in favor of `_forEach()` and uses `_get()` inside `AircraftModel.parse()` instead of if statements [#52](https://github.com/n8rzz/atc/issues/52)
- Moves creation of Legs and Waypoints to constants instead of as method arguments [#135](https://github.com/n8rzz/atc/issues/135)
- Moves `.parseCoordinate()` out of `PositionModel` and into `unitConverters` [#17](https://github.com/n8rzz/atc/issues/17)
- Moves flight management system files to `FlightManagementSystem` folder [#128](https://github.com/n8rzz/atc/issues/128)
- Adds `RouteModel` to `AircraftInstanceModel.runSTAR` for easier handling of a route string [#163](https://github.com/n8rzz/atc/issues/163)
- Adds static `calculatePosition` method to `PositionModel` and abstracts common functions [#159](https://github.com/n8rzz/atc/issues/159)
- Replaces active airport icao in view with a zulu time clock [#135](https://github.com/n8rzz/atc/issues/135)
- Consolidates test fixtures in fixtures directory [#167](https://github.com/n8rzz/atc/issues/167)
* Addresses issue with video maps being drawn incorrectly. [#176](https://github.com/n8rzz/atc/issues/176)
    - Updates `PositionModel` to run all calculations through the static `.calculatePosition()` method and vastly simplifies internal logic.
- Refactors the the function names in `FixCollection` to better fit their function. `init()` to `addItems()` and `destroy()` to `removeItems()` [#186] (https://github.com/n8rzz/atc/issues/186)
- Adds gulp-cli and adds [tools readme](tools/README.md) link to gulp issues with Windows [#194](https://github.com/n8rzz/atc/issues/194)
- Changes `routeString` to `routeCode` in `RouteModel` and moves `.toUpperCase()` from the getter to `.init()` [#188] (https://github.com/n8rzz/atc/issues/188)
- Updates `StandardRouteModel` to throw when entry/exit point doesn't exist within a collection and updates `.setDepartureRunway()` to send the `routeCode` to `Leg` on instantiation [#175](https://github.com/n8rzz/atc/issues/175)
- Prevents collision detection for aircraft that are outside of our airspace [#134](https://github.com/n8rzz/atc/issues/134)
    - Originally reported under [#736](https://github.com/zlsa/atc/issues/736)
- Escape clears commands but not callsign if commands are present [#211] (https://github.com/n8rzz/atc/issues/211)
    - Originally reported under [#763](https://github.com/zlsa/atc/issues/763)

### Bugfixes
- Moves `_comment` blocks in airport json file to be within object the are describing [#145](https://github.com/n8rzz/atc/issues/145)
- Streamlines flight number generation and adds new method to add new callsigns to the existing list [#151](https://github.com/n8rzz/atc/issues/151)
- Adds `_isNumber` check instead of `!magneticNorth` inside `PositionModel.calculateRelativePosition()` and the `AirspaceModel` constructor. [#182](https://github.com/n8rzz/atc/issues/182)
    - Originally reported under [#754](https://github.com/zlsa/atc/issues/754)
- Adds additional handling to `StandardRouteModel._buildEntryAndExitCollections` to handle case where `entryPoints` and `exitPoints` don't exist in the `airport.sids` definition [#196](https://github.com/n8rzz/atc/issues/196)
    - Originally reported under [#760](https://github.com/zlsa/atc/issues/760)
- Ensures proper removal of aircraft from the runway queue(s) when that aircraft has been deleted. [#132](https://github.com/n8rzz/atc/issues/132)
    - Originally reported under [#706](https://github.com/zlsa/atc/issues/706)


## 3.1.0 (November 20, 2016)
---
### Major
- Adds `FixModel` and static class `FixCollection` for reasoning about airport fixes [#18](https://github.com/n8rzz/atc/issues/18)
- Adds `StandardRoute` classes reasoning about SIDs and STARs [#19](https://github.com/n8rzz/atc/issues/19)
- Moves `airlineController` and `aircraftController` to instantiate from within `airportController` instead from `App` [#82](https://github.com/n8rzz/atc/issues/82)
- Enable airport load without bundling and moves `airportLoadList.js` out of the `src` folder [#88](https://github.com/n8rzz/atc/issues/88)
- Updates score calculations and how they are recorded [#96](https://github.com/n8rzz/atc/issues/96)

### Minor
- Correct casing for Arrival and Departure factories [#41](https://github.com/n8rzz/atc/issues/41)
- Rename `AreaModel` to `AirspaceModel` [#36](https://github.com/n8rzz/atc/issues/36)
- Changes `StandardRoute` property name `icao` to `identifier` [#57](https://github.com/n8rzz/atc/issues/57)
- Introduce early exit for airport load when airport data is not complete [#44](https://github.com/n8rzz/atc/issues/44)
- Adds [git-flow](tools/documentation/git-flow-process.md) strategy document [#60](https://github.com/n8rzz/atc/issues/60)
- Adds `BaseModel` [#100](https://github.com/n8rzz/atc/issues/100)
- Adds `BaseCollection` [#101](https://github.com/n8rzz/atc/issues/101)

### Bugfixes
- WMKK has misnamed star name [#45](https://github.com/n8rzz/atc/issues/45)
- Updates spelling in `.convertMinutesToSeconds[)` [#58](https://github.com/n8rzz/atc/issues/58)
- Future aircraft path, when on ILS, wrong width [#75](https://github.com/n8rzz/atc/issues/75)
- `areas` is undefined in `AirportModel` [#90](https://github.com/n8rzz/atc/issues/90)
- `FixCollection.init()` does not clear current `_items` if any exist [#91](https://github.com/n8rzz/atc/issues/91)
- Aircraft strips show arrival airport in uppercase [#108](https://github.com/n8rzz/atc/issues/108)
- Updates `FixCollection.findFixByName()` to accept upper, mixed, or lower case fix name [#109](https://github.com/n8rzz/atc/issues/109)
- Switching to a previously loaded airport does not clear previous airport fixes [#115](https://github.com/n8rzz/atc/issues/115)
- Fixes `parseElevation()` so that it does not return NaN when it is given the string `'Infinity'` [#191] (https://github.com/n8rzz/atc/issues/191)
    - Originally reported under [#756](https://github.com/zlsa/atc/issues/756)<|MERGE_RESOLUTION|>--- conflicted
+++ resolved
@@ -1,4 +1,3 @@
-<<<<<<< HEAD
 ## 5.1.0 (May 20, 2017)
 ---
 ### Major
@@ -26,12 +25,10 @@
 
 
 
-=======
 ## 5.0.1 (April 24, 2017)
 ---
 ### Hotfix
 - Updates `AircraftStripView` to display departure procedures with the correct `NAME.EXIT` shape [#359](https://github.com/openscope/openscope/issues/359)
->>>>>>> d6863e52
 
 
 ## 5.0.0 (April 21, 2017)
