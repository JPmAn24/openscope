--- conflicted
+++ resolved
@@ -26,23 +26,12 @@
     - Updates `PositionModel` to run all calculations through the static `.calculatePosition()` method and vastly simplifies internal logic.
 - Refactors the the function names in `FixCollection` to better fit their function. `init()` to `addItems()` and `destroy()` to `removeItems()` [#186] (https://github.com/n8rzz/atc/issues/186)
 - Adds gulp-cli and adds [tools readme](tools/README.md) link to gulp issues with Windows [#194](https://github.com/n8rzz/atc/issues/194)
-<<<<<<< HEAD
 - Changes `routeString` to `routeCode` in `RouteModel` and moves `.toUpperCase()` from the getter to `.init()` [#188] (https://github.com/n8rzz/atc/issues/188)
 - Updates `StandardRouteModel` to throw when entry/exit point doesn't exist within a collection and updates `.setDepartureRunway()` to send the `routeCode` to `Leg` on instantiation [#175](https://github.com/n8rzz/atc/issues/175)
-=======
 - Prevents collision detection for aircraft that are outside of our airspace [#134](https://github.com/n8rzz/atc/issues/134)
     - Originally reported under [#736](https://github.com/zlsa/atc/issues/736)
-- Changes `routeString` to `routeCode` in `routeModel` [#188] (https://github.com/n8rzz/atc/issues/188)
-    -`.toUpperCase()` is now called on initialization and removed from the getter
 - Escape clears commands but not callsign if commands are present [#211] (https://github.com/n8rzz/atc/issues/211)
     - Originally reported under [#763](https://github.com/zlsa/atc/issues/763)
-
-
-
-
-
-
->>>>>>> 02c6844d
 
 ### Bugfixes
 - Moves `_comment` blocks in airport json file to be within object the are describing [#145](https://github.com/n8rzz/atc/issues/145)
