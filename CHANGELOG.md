--- conflicted
+++ resolved
@@ -20,14 +20,11 @@
     - Completely reworks CSS for `StripViewList`
 - Updates `AircraftModel.onAirspaceExit()` to look only at the `mcp.headingMode` value [#477](https://github.com/openscope/openscope/issues/477)
 - Adds user setting option to change length of PTL [#423](https://github.com/openscope/openscope/issues/423)
-<<<<<<< HEAD
+- Updates Dublin (EIDW) - Improved procedures, added terrain and video map, modified airspace, realistic traffic [#208](https://github.com/openscope/openscope/issues/208)
 - Updates documentation and consolidates all documentation in the `documentation` directory [#418](https://github.com/openscope/openscope/issues/418)
 
 
 
-=======
-- Updates Dublin (EIDW) - Improved procedures, added terrain and video map, modified airspace, realistic traffic [#208](https://github.com/openscope/openscope/issues/208)
->>>>>>> ea667225
 
 
 
